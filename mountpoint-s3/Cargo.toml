--- conflicted
+++ resolved
@@ -1,24 +1,14 @@
 [package]
 name = "mountpoint-s3"
-<<<<<<< HEAD
-version = "1.19.0"
-edition = "2021"
-=======
 version = "1.21.0"
 edition = "2024"
->>>>>>> 02aa5f1a
 license = "Apache-2.0"
 publish = false
 default-run = "mount-s3"
 
 [dependencies]
-<<<<<<< HEAD
-mountpoint-s3-fs = { path = "../mountpoint-s3-fs", version = "0.5.0" }
-mountpoint-s3-client = { path = "../mountpoint-s3-client", version = "0.15.0" }
-=======
 mountpoint-s3-fs = { path = "../mountpoint-s3-fs", version = "0.8.1" }
 mountpoint-s3-client = { path = "../mountpoint-s3-client", version = "0.19.2" }
->>>>>>> 02aa5f1a
 
 anyhow = { version = "1.0.100", features = ["backtrace"] }
 clap = { version = "4.5.48", features = ["derive"] }
