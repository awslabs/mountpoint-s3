--- conflicted
+++ resolved
@@ -31,6 +31,7 @@
 metrics = "0.22.1"
 nix = { version = "0.29.0", default-features = false, features = ["fs", "process", "signal", "user"] }
 owo-colors = { version = "4.0.0", features = ["supports-colors"] }
+rand = "0.8.5"
 regex = "1.7.1"
 serde = { version = "1.0.190", features = ["derive"] }
 serde_json = "1.0.95"
@@ -44,11 +45,7 @@
 tracing-log = "0.2.0"
 tracing-subscriber = { version = "0.3.14", features = ["env-filter"] }
 async-stream = "0.3.5"
-<<<<<<< HEAD
-rand = "0.8.5"
-=======
 humansize = "2.1.3"
->>>>>>> fda51030
 
 [target.'cfg(target_os = "linux")'.dependencies]
 procfs = { version = "0.16.0", default-features = false }
