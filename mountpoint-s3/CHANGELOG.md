## Unreleased

### Breaking changes
* ...

### Other changes
<<<<<<< HEAD
* Introduced `--user-agent-prefix <PREFIX>` CLI argument ([#548](https://github.com/awslabs/mountpoint-s3/pull/548)) to optionally allow invoker of `mount-s3` to specify an additional prefix for the HTTP User-Agent header.
=======
* Fixed a bug that cause poor performance for sequential reads in some cases ([#488](https://github.com/awslabs/mountpoint-s3/pull/488)). A workaround we have previously shared for this issue (setting the `--max-threads` argument to `1`) is no longer necessary with this fix. ([#556](https://github.com/awslabs/mountpoint-s3/pull/556))
>>>>>>> 1754fa26

## v1.0.2 (September 22, 2023)

### Breaking changes
* No breaking changes.

### Other changes
* New Mountpoint releases are built on CentOS 7 instead of Amazon Linux 2. This lowers the minimum requirement to run Mountpoint to glibc 2.17 or newer. ([#517](https://github.com/awslabs/mountpoint-s3/pull/517))
* Fixed a bug where writing to a file for longer than five minutes will result in a panic. ([#513](https://github.com/awslabs/mountpoint-s3/pull/513))
* Updated the prefetcher to cancel discarded tasks and free up some unused resources on random read workloads. ([#505](https://github.com/awslabs/mountpoint-s3/pull/505))
* Fixed an issue with internal resource cleanup which could lead to Mountpoint hanging after a high number of file uploads. ([#529](https://github.com/awslabs/mountpoint-s3/pull/529))

## v1.0.1 (August 31, 2023)

### Breaking changes
* The permissions CLI flags `--allow-other` and `--allow-root` are now mutually exclusive. `--allow-other` implies `--allow-root`, and so should be used if you want the effect of both flags. ([#475](https://github.com/awslabs/mountpoint-s3/pull/475))

### Other changes
* Added new metrics for object writes, IO sizes, file handles, and directory operations. The existing `fuse.bytes_read` metric has been renamed to `fuse.total_bytes` and is now keyed by operation (`read`/`write`). ([#461](https://github.com/awslabs/mountpoint-s3/pull/461))
* When running in background mode (the default), Mountpoint now correctly closes standard input and output once mounting succeeds. This should fix issues with scripts that try to fork Mountpoint as a background process, which may previously have hung. ([#489](https://github.com/awslabs/mountpoint-s3/pull/489))
* Mountpoint can now read objects in the S3 Glacier Flexible Retrieval and S3 Glacier Deep Archive storage classes if they have been restored. Mountpoint cannot issue restore requests, but if you issue a restore request separately, the restored objects will be readable. ([#467](https://github.com/awslabs/mountpoint-s3/pull/467))

## v1.0.0 (August 8, 2023)

### Breaking changes

* Logging to disk is now disabled by default.
  Logs will no longer be written to `$HOME/.mountpoint-s3/` and should be configured using `--log-directory <DIRECTORY>`.
* Bucket options of `--virtual-addressing` is now removed and `--path-addressing` is changed to `--force-path-style`.
  If `--force-path-style` is not provided, addressing style of endpoint will be resolved automatically.
* The `--thread-count` option has been removed and replaced with `--max-threads` which sets the maximum
  number of threads the FUSE daemon will dynamically spawn to handle requests.

### Other changes

* New bucket options of `--transfer-acceleration` and `--dual-stack` have been added.
* ARN is now also supported as <BUCKET_NAME> to mount the corresponding resource using Mountpoint.

## v0.4.1 (August 4, 2023)

An interim release of the Mountpoint alpha.

## v0.4.0 (August 2, 2023)

An interim release of the Mountpoint alpha.

## v0.3.0 (June 30, 2023)

Initial change log entry.<|MERGE_RESOLUTION|>--- conflicted
+++ resolved
@@ -4,11 +4,8 @@
 * ...
 
 ### Other changes
-<<<<<<< HEAD
 * Introduced `--user-agent-prefix <PREFIX>` CLI argument ([#548](https://github.com/awslabs/mountpoint-s3/pull/548)) to optionally allow invoker of `mount-s3` to specify an additional prefix for the HTTP User-Agent header.
-=======
 * Fixed a bug that cause poor performance for sequential reads in some cases ([#488](https://github.com/awslabs/mountpoint-s3/pull/488)). A workaround we have previously shared for this issue (setting the `--max-threads` argument to `1`) is no longer necessary with this fix. ([#556](https://github.com/awslabs/mountpoint-s3/pull/556))
->>>>>>> 1754fa26
 
 ## v1.0.2 (September 22, 2023)
 
