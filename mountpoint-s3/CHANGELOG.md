## Unreleased

### Other changes

<<<<<<< HEAD
* Fix an issue where `--bind` argument would not be picked up correctly. ([#1020](https://github.com/awslabs/mountpoint-s3/pull/1020))
=======
* Add AWS ISO partitions to STS credential provider. ([awslabs/aws-c-auth#253](https://github.com/awslabs/aws-c-auth/pull/253))
>>>>>>> de6d145c

## v1.9.0

### New features

* Mountpoint now supports specifying one or more network interfaces using `--bind <INTERFACE_NAME>` to be used when making requests to Amazon S3. This feature is work-in-progress and we welcome feedback on it. ([#943](https://github.com/awslabs/mountpoint-s3/pull/943))

### Other changes

* Fix an issue where `credential_process` field would not be picked up correctly when using `source_profile`. ([awslabs/aws-c-auth#245](https://github.com/awslabs/aws-c-auth/pull/245))
* Fix an issue where `credential_process` field would not be picked up correctly when using `--profile <AWS_PROFILE>`. ([awslabs/aws-c-auth#245](https://github.com/awslabs/aws-c-auth/pull/245))
* Re-implement prefetcher using CRT's flow-control: customers may experience improvement in bandwidth when reading multiple files concurrently and reduced memory consumption. ([#980](https://github.com/awslabs/mountpoint-s3/pull/980))

## v1.8.0

### New features

* Mountpoint now offers two new command-line arguments `--read-part-size <SIZE>` and `--write-part-size <SIZE>` which allow to specify different part sizes to be used when reading and writing respectively. ([#949](https://github.com/awslabs/mountpoint-s3/pull/949))

### Other changes

* Support added for providing `external_id` when defining AWS profiles in a config file. ([#962](https://github.com/awslabs/mountpoint-s3/pull/962))
* Fix issue where empty environment variables for STS web identity credentials could cause segmentation fault. ([#963](https://github.com/awslabs/mountpoint-s3/pull/963))

## v1.7.2 (June 17, 2024)

### Other changes

* Fix an issue where reading a file through Mountpoint could fail, even if the corresponding S3 GetObject request had succeeded. ([#917](https://github.com/awslabs/mountpoint-s3/pull/917))

## v1.7.1 (June 14, 2024)

### Breaking changes
* Mountpoint supports specifying KMS server-side encryption for new object uploads using the key ARN only. Mountpoint now validates the value provided with `--sse-kms-key-id` at mount time. This prevents an issue where Mountpoint could crash when uploading a file with KMS key identifiers other than the key ARN. ([#908](https://github.com/awslabs/mountpoint-s3/pull/908))

## v1.7.0 (June 6, 2024)

### New features
* Metadata caching can now be configured independently of data caching. When passing the `--metadata-ttl <seconds>` argument without also specifying `--cache <directory>`, Mountpoint will cache file metadata in memory for up to the given TTL, but will not cache object data. The `--metadata-ttl` argument also accepts two special values: `minimal` to enable only the minimal necessary caching, and `indefinite` to cache indefinitely. These modes can help accelerate workloads that touch many files but do not need to cache object data for re-use (for example, listing a directory and then reading each file within it once). ([#855](https://github.com/awslabs/mountpoint-s3/pull/855))

### Breaking changes
* The `--metadata-ttl 0` setting is no longer supported and will be removed in a future release. The new `--metadata-ttl minimal` has a similar effect, but behaves better when latency for S3 requests is high. ([#855](https://github.com/awslabs/mountpoint-s3/pull/855))
* When using the `--cache` flag, the default metadata TTL is now set to 60 seconds (`--metadata-ttl 60`) instead of 1 second. ([#855](https://github.com/awslabs/mountpoint-s3/pull/855))
* Mountpoint now uses [STS regionalized endpoints](https://docs.aws.amazon.com/sdkref/latest/guide/feature-sts-regionalized-endpoints.html) when assuming IAM roles configured in a CLI profile. If you specify a region in your CLI profile and want Mountpoint to use a role from that profile you have to make sure Mountpoint can access STS regionalized endpoints. This allows Mountpoint to assume an IAM role in regions outside of the `aws` partition. ([#877](https://github.com/awslabs/mountpoint-s3/pull/877))

### Other changes
* The checksum algorithm to use for uploads to S3 can now be chosen with the `--upload-checksums <ALGORITHM>` command-line argument. The only supported values in this release are `crc32c` (the default, and the existing behavior) and `off`, which disables including checksums in uploads. The `off` value allows uploads to S3 implementations that do not support [additional checksums](https://aws.amazon.com/blogs/aws/new-additional-checksum-algorithms-for-amazon-s3/). This option defaults to `off` when the bucket name is an S3 on Outposts bucket access point (either an ARN or a bucket alias). ([#849](https://github.com/awslabs/mountpoint-s3/pull/849))
* Fixed an issue where Mountpoint did not send the `Content-Length` header when creating multi-part uploads. ([#875](https://github.com/awslabs/mountpoint-s3/pull/875))
* Fixed an issue where Mountpoint could not assume an IAM role specified in a CLI profile with `EcsContainer` as a credential source. ([#875](https://github.com/awslabs/mountpoint-s3/pull/875))
* Added support for `AWS_ENDPOINT_URL` environment variable. ([#895](https://github.com/awslabs/mountpoint-s3/pull/895))

## v1.6.0 (April 11, 2024)

### New features
* Mountpoint for Amazon S3 now supports specifying an AWS Key Management Service (AWS KMS) key for server-side encryption with KMS (SSE-KMS) when mounting an S3 bucket or prefix. ([#839](https://github.com/awslabs/mountpoint-s3/pull/839))

### Breaking changes
* No breaking changes.

### Other changes
* Mountpoint now retries S3 requests up to a total of 10 attempts (up from 4), which should make file operations more robust to transient failures or throttling. The maximum number of attempts can be overridden by setting the `AWS_MAX_ATTEMPTS` environment variable. ([#830](https://github.com/awslabs/mountpoint-s3/pull/830))
* Fix an issue where Mountpoint could become unresponsive after opening too many files in write mode. ([#832](https://github.com/awslabs/mountpoint-s3/pull/832))
* Add support for `rewinddir` by restarting `readdir` if offset is zero. ([#825](https://github.com/awslabs/mountpoint-s3/pull/825))

## v1.5.0 (March 7, 2024)

### New features
* When caching is enabled, Mountpoint also remembers when objects do **not** exist, in order to reduce repeated lookups. ([#696](https://github.com/awslabs/mountpoint-s3/pull/696))

### Other changes
* Cancel S3 requests when dropped. Addresses an issue where the prefetcher could keep streaming up to 2GB of data that would never be used. ([#794](https://github.com/awslabs/mountpoint-s3/pull/794))
* Improve read throughput in more non-sequential access patterns by better accounting for the progress of in-flight prefetch requests. ([#797](https://github.com/awslabs/mountpoint-s3/pull/797))
* Stop limiting the number of connections based on the number of known IPs when connecting to S3. Improves maximum throughput on S3 Express. ([#796](https://github.com/awslabs/mountpoint-s3/pull/796))

## v1.4.1 (February 16, 2024)

### Other changes
* Fix an issue where read file handles could be closed too early, leading to bad file descriptor errors on subsequent reads. As a consequence of this fix, opening an existing file to overwrite it **immediately** after closing a read file handle may occasionally fail with an "Operation not permitted" error. In such cases, Mountpoint logs will also report that the file is "not writable while being read". ([#751](https://github.com/awslabs/mountpoint-s3/pull/751))
* File handles are no longer initialized lazily. Lazy initialization was introduced in version 1.4.0 but is reverted in this change. If upgrading from 1.4.0, you may see errors that were previously deferred until read/write now raised at open time. ([#751](https://github.com/awslabs/mountpoint-s3/pull/751))

## v1.4.0 (January 26, 2024)

### New features
* Allow file overwrites when mounting with `--allow-overwrite` option. The upload will start as soon as Mountpoint receives `write` request and cannot be aborted. Once it is started the file is guaranteed to be overwritten. ([#487](https://github.com/awslabs/mountpoint-s3/pull/487))

### Breaking changes
* No breaking changes.

### Other changes
* Update default network throughput values for newer EC2 instance types. ([#702](https://github.com/awslabs/mountpoint-s3/pull/702))
* Improve error logging for various unsupported operations. ([#699](https://github.com/awslabs/mountpoint-s3/pull/699))
* Fix a race condition where calling `mknod` and `forget` under the same directory could cause Mountpoint to hang indefinitely. ([#711](https://github.com/awslabs/mountpoint-s3/pull/711))

## v1.3.2 (January 11, 2024)

### Breaking changes
* No breaking changes.

### Other changes
* Log messages now include file names and S3 keys more consistently.
  ([#665](https://github.com/awslabs/mountpoint-s3/pull/665))
* Successful mount message is now output to stdout for both foreground and background mode.
  ([#668](https://github.com/awslabs/mountpoint-s3/pull/668))
* Added new metric tracking contiguous reads.
  This new metric may be used to help understand how much data is being read successfully using prefetching
  before needing to discard prefetched progress when seeking around the file.
  ([#629](https://github.com/awslabs/mountpoint-s3/pull/629))
* Fix a race condition where FUSE `read` operations may have completed and subsequently sent back to the Kernel
  while locks were still being held on a file handle.
  If a FUSE `release` operation was executed while the file handle was still held by `read`,
  this would result in the file handle never being deallocated.
  ([#691](https://github.com/awslabs/mountpoint-s3/pull/691))

## v1.3.1 (November 30, 2023)

### Breaking changes
* No breaking changes.

### Other changes
* Fix an issue where Mountpoint could crash on launch when overriding the default part size with values that are not multiples of 1024. ([#649](https://github.com/awslabs/mountpoint-s3/pull/649))

## v1.3.0 (November 28, 2023)

### New features
* Mountpoint now supports resolving S3 Express One Zone endpoints and the new SigV4-Express signing algorithm will be used for S3 Express One Zone buckets. Note that `readdir` results on these buckets will not be ordered because ListObjectsV2 is unordered on S3 Express. ([#642](https://github.com/awslabs/mountpoint-s3/pull/642))

### Breaking changes
* No breaking changes.

### Other changes
* New Mountpoint cache directories will be created with owner access only permission. Additionally, the cache directory will be removed entirely at mount time rather than just the contents. ([#637](https://github.com/awslabs/mountpoint-s3/pull/637))

## v1.2.0 (November 22, 2023)

### New features
* Introduced optional caching of object metadata and content, in order to allow reduced cost and improved performance for repeated reads to the same files. To get started, see the [caching section of the configuration documentation](https://github.com/awslabs/mountpoint-s3/blob/main/doc/CONFIGURATION.md#caching-configuration). ([#622](https://github.com/awslabs/mountpoint-s3/pull/622))

### Breaking changes
* No breaking changes.

## v1.1.1 (November 14, 2023)

### Breaking changes
* No breaking changes.

### Other changes
* Some applications that read directory entries out of order (for example, [PHP](https://github.com/awslabs/mountpoint-s3/issues/477)) will now work correctly. ([#581](https://github.com/awslabs/mountpoint-s3/pull/581))
* Fixed a bug that caused file creation to fail if a file with the same name had previously been created with Mountpoint and then deleted remotely. ([#584](https://github.com/awslabs/mountpoint-s3/pull/584))
* Fixed an issue where Mountpoint could time out or hang on launch if IMDS was not available. ([#601](https://github.com/awslabs/mountpoint-s3/pull/601))

## v1.1.0 (October 23, 2023)

### Breaking changes
* Mountpoint will now complete file uploads at `close` time, and `close` will return an error if the upload was not successful. Before this change, `close` did not wait for the upload to complete, which could cause confusing results for applications that try to read a file they just wrote. ([#526](https://github.com/awslabs/mountpoint-s3/pull/526))

### Other changes
* Fixed a bug that caused poor performance for sequential reads in some cases ([#488](https://github.com/awslabs/mountpoint-s3/pull/488)). A workaround we have previously shared for this issue (setting the `--max-threads` argument to `1`) is no longer necessary with this fix. ([#556](https://github.com/awslabs/mountpoint-s3/pull/556))
* Introduced the `--user-agent-prefix <PREFIX>` CLI argument to optionally allow specifying an additional prefix for the HTTP User-Agent header sent with all S3 requests. ([#548](https://github.com/awslabs/mountpoint-s3/pull/548))

## v1.0.2 (September 22, 2023)

### Breaking changes
* No breaking changes.

### Other changes
* New Mountpoint releases are built on CentOS 7 instead of Amazon Linux 2. This lowers the minimum requirement to run Mountpoint to glibc 2.17 or newer. ([#517](https://github.com/awslabs/mountpoint-s3/pull/517))
* Fixed a bug where writing to a file for longer than five minutes will result in a panic. ([#513](https://github.com/awslabs/mountpoint-s3/pull/513))
* Updated the prefetcher to cancel discarded tasks and free up some unused resources on random read workloads. ([#505](https://github.com/awslabs/mountpoint-s3/pull/505))
* Fixed an issue with internal resource cleanup which could lead to Mountpoint hanging after a high number of file uploads. ([#529](https://github.com/awslabs/mountpoint-s3/pull/529))

## v1.0.1 (August 31, 2023)

### Breaking changes
* The permissions CLI flags `--allow-other` and `--allow-root` are now mutually exclusive. `--allow-other` implies `--allow-root`, and so should be used if you want the effect of both flags. ([#475](https://github.com/awslabs/mountpoint-s3/pull/475))

### Other changes
* Added new metrics for object writes, IO sizes, file handles, and directory operations. The existing `fuse.bytes_read` metric has been renamed to `fuse.total_bytes` and is now keyed by operation (`read`/`write`). ([#461](https://github.com/awslabs/mountpoint-s3/pull/461))
* When running in background mode (the default), Mountpoint now correctly closes standard input and output once mounting succeeds. This should fix issues with scripts that try to fork Mountpoint as a background process, which may previously have hung. ([#489](https://github.com/awslabs/mountpoint-s3/pull/489))
* Mountpoint can now read objects in the S3 Glacier Flexible Retrieval and S3 Glacier Deep Archive storage classes if they have been restored. Mountpoint cannot issue restore requests, but if you issue a restore request separately, the restored objects will be readable. ([#467](https://github.com/awslabs/mountpoint-s3/pull/467))

## v1.0.0 (August 8, 2023)

### Breaking changes

* Logging to disk is now disabled by default.
  Logs will no longer be written to `$HOME/.mountpoint-s3/` and should be configured using `--log-directory <DIRECTORY>`.
* Bucket options of `--virtual-addressing` is now removed and `--path-addressing` is changed to `--force-path-style`.
  If `--force-path-style` is not provided, addressing style of endpoint will be resolved automatically.
* The `--thread-count` option has been removed and replaced with `--max-threads` which sets the maximum
  number of threads the FUSE daemon will dynamically spawn to handle requests.

### Other changes

* New bucket options of `--transfer-acceleration` and `--dual-stack` have been added.
* ARN is now also supported as <BUCKET_NAME> to mount the corresponding resource using Mountpoint.

## v0.4.1 (August 4, 2023)

An interim release of the Mountpoint alpha.

## v0.4.0 (August 2, 2023)

An interim release of the Mountpoint alpha.

## v0.3.0 (June 30, 2023)

Initial change log entry.<|MERGE_RESOLUTION|>--- conflicted
+++ resolved
@@ -2,11 +2,8 @@
 
 ### Other changes
 
-<<<<<<< HEAD
+* Add AWS ISO partitions to STS credential provider. ([awslabs/aws-c-auth#253](https://github.com/awslabs/aws-c-auth/pull/253))
 * Fix an issue where `--bind` argument would not be picked up correctly. ([#1020](https://github.com/awslabs/mountpoint-s3/pull/1020))
-=======
-* Add AWS ISO partitions to STS credential provider. ([awslabs/aws-c-auth#253](https://github.com/awslabs/aws-c-auth/pull/253))
->>>>>>> de6d145c
 
 ## v1.9.0
 
