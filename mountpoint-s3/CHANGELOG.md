## Unreleased

## v1.7.0 (May 22, 2024)

### New features
* Metadata caching can now be configured independently of data caching. When passing the `--metadata-ttl <seconds>` argument without also specifying `--cache <directory>`, Mountpoint will cache file metadata in memory for up to the given TTL, but will not cache object data. The `--metadata-ttl` argument also accepts two special values: `minimal` to enable only the minimal necessary caching, and `indefinite` to cache indefinitely. These modes can help accelerate workloads that touch many files but do not need to cache object data for re-use (for example, listing a directory and then reading each file within it once). ([#855](https://github.com/awslabs/mountpoint-s3/pull/855))

### Breaking changes
* The `--metadata-ttl 0` setting is no longer supported and will be removed in a future release. The new `--metadata-ttl minimal` has a similar effect, but behaves better when latency for S3 requests is high. ([#855](https://github.com/awslabs/mountpoint-s3/pull/855))
* When using the `--cache` flag, the default metadata TTL is now set to 60 seconds (`--metadata-ttl 60`) instead of 1 second. ([#855](https://github.com/awslabs/mountpoint-s3/pull/855))
* Mountpoint now uses [STS regionalized endpoints](https://docs.aws.amazon.com/sdkref/latest/guide/feature-sts-regionalized-endpoints.html) when assuming IAM roles configured in a CLI profile. If you specify a region in your CLI profile and want Mountpoint to use a role from that profile you have to make sure Mountpoint can access STS regionalized endpoints. This allows Mountpoint to assume an IAM role in regions outside of the `aws` partition. ([#877](https://github.com/awslabs/mountpoint-s3/pull/877))

### Other changes
* The checksum algorithm to use for uploads to S3 can now be chosen with the `--upload-checksums <ALGORITHM>` command-line argument. The only supported values in this release are `crc32c` (the default, and the existing behavior) and `off`, which disables including checksums in uploads. The `off` value allows uploads to S3 implementations that do not support [additional checksums](https://aws.amazon.com/blogs/aws/new-additional-checksum-algorithms-for-amazon-s3/). This option defaults to `off` when the bucket name is an S3 on Outposts bucket access point (either an ARN or a bucket alias). ([#849](https://github.com/awslabs/mountpoint-s3/pull/849))
<<<<<<< HEAD
* Fixed an issue where Mountpoint did not send the `Content-Length` header when creating multi-part uploads. ([#875](https://github.com/awslabs/mountpoint-s3/pull/875))
* Fixed an issue where Mountpoint could not assume an IAM role specified in a CLI profile with `EcsContainer` as a credential source. ([#875](https://github.com/awslabs/mountpoint-s3/pull/875))
=======
* Adding support for `AWS_ENDPOINT_URL` environment variable.
>>>>>>> 09546c11

## v1.6.0 (April 11, 2024)

### New features
* Mountpoint for Amazon S3 now supports specifying an AWS Key Management Service (AWS KMS) key for server-side encryption with KMS (SSE-KMS) when mounting an S3 bucket or prefix. ([#839](https://github.com/awslabs/mountpoint-s3/pull/839))

### Breaking changes
* No breaking changes.

### Other changes
* Mountpoint now retries S3 requests up to a total of 10 attempts (up from 4), which should make file operations more robust to transient failures or throttling. The maximum number of attempts can be overridden by setting the `AWS_MAX_ATTEMPTS` environment variable. ([#830](https://github.com/awslabs/mountpoint-s3/pull/830))
* Fix an issue where Mountpoint could become unresponsive after opening too many files in write mode. ([#832](https://github.com/awslabs/mountpoint-s3/pull/832))
* Add support for `rewinddir` by restarting `readdir` if offset is zero. ([#825](https://github.com/awslabs/mountpoint-s3/pull/825))

## v1.5.0 (March 7, 2024)

### New features
* When caching is enabled, Mountpoint also remembers when objects do **not** exist, in order to reduce repeated lookups. ([#696](https://github.com/awslabs/mountpoint-s3/pull/696))

### Other changes
* Cancel S3 requests when dropped. Addresses an issue where the prefetcher could keep streaming up to 2GB of data that would never be used. ([#794](https://github.com/awslabs/mountpoint-s3/pull/794))
* Improve read throughput in more non-sequential access patterns by better accounting for the progress of in-flight prefetch requests. ([#797](https://github.com/awslabs/mountpoint-s3/pull/797))
* Stop limiting the number of connections based on the number of known IPs when connecting to S3. Improves maximum throughput on S3 Express. ([#796](https://github.com/awslabs/mountpoint-s3/pull/796))

## v1.4.1 (February 16, 2024)

### Other changes
* Fix an issue where read file handles could be closed too early, leading to bad file descriptor errors on subsequent reads. As a consequence of this fix, opening an existing file to overwrite it **immediately** after closing a read file handle may occasionally fail with an "Operation not permitted" error. In such cases, Mountpoint logs will also report that the file is "not writable while being read". ([#751](https://github.com/awslabs/mountpoint-s3/pull/751))
* File handles are no longer initialized lazily. Lazy initialization was introduced in version 1.4.0 but is reverted in this change. If upgrading from 1.4.0, you may see errors that were previously deferred until read/write now raised at open time. ([#751](https://github.com/awslabs/mountpoint-s3/pull/751))

## v1.4.0 (January 26, 2024)

### New features
* Allow file overwrites when mounting with `--allow-overwrite` option. The upload will start as soon as Mountpoint receives `write` request and cannot be aborted. Once it is started the file is guaranteed to be overwritten. ([#487](https://github.com/awslabs/mountpoint-s3/pull/487))

### Breaking changes
* No breaking changes.

### Other changes
* Update default network throughput values for newer EC2 instance types. ([#702](https://github.com/awslabs/mountpoint-s3/pull/702))
* Improve error logging for various unsupported operations. ([#699](https://github.com/awslabs/mountpoint-s3/pull/699))
* Fix a race condition where calling `mknod` and `forget` under the same directory could cause Mountpoint to hang indefinitely. ([#711](https://github.com/awslabs/mountpoint-s3/pull/711))

## v1.3.2 (January 11, 2024)

### Breaking changes
* No breaking changes.

### Other changes
* Log messages now include file names and S3 keys more consistently.
  ([#665](https://github.com/awslabs/mountpoint-s3/pull/665))
* Successful mount message is now output to stdout for both foreground and background mode.
  ([#668](https://github.com/awslabs/mountpoint-s3/pull/668))
* Added new metric tracking contiguous reads.
  This new metric may be used to help understand how much data is being read successfully using prefetching
  before needing to discard prefetched progress when seeking around the file.
  ([#629](https://github.com/awslabs/mountpoint-s3/pull/629))
* Fix a race condition where FUSE `read` operations may have completed and subsequently sent back to the Kernel
  while locks were still being held on a file handle.
  If a FUSE `release` operation was executed while the file handle was still held by `read`,
  this would result in the file handle never being deallocated.
  ([#691](https://github.com/awslabs/mountpoint-s3/pull/691))

## v1.3.1 (November 30, 2023)

### Breaking changes
* No breaking changes.

### Other changes
* Fix an issue where Mountpoint could crash on launch when overriding the default part size with values that are not multiples of 1024. ([#649](https://github.com/awslabs/mountpoint-s3/pull/649))

## v1.3.0 (November 28, 2023)

### New features
* Mountpoint now supports resolving S3 Express One Zone endpoints and the new SigV4-Express signing algorithm will be used for S3 Express One Zone buckets. Note that `readdir` results on these buckets will not be ordered because ListObjectsV2 is unordered on S3 Express. ([#642](https://github.com/awslabs/mountpoint-s3/pull/642))

### Breaking changes
* No breaking changes.

### Other changes
* New Mountpoint cache directories will be created with owner access only permission. Additionally, the cache directory will be removed entirely at mount time rather than just the contents. ([#637](https://github.com/awslabs/mountpoint-s3/pull/637))

## v1.2.0 (November 22, 2023)

### New features
* Introduced optional caching of object metadata and content, in order to allow reduced cost and improved performance for repeated reads to the same files. To get started, see the [caching section of the configuration documentation](https://github.com/awslabs/mountpoint-s3/blob/main/doc/CONFIGURATION.md#caching-configuration). ([#622](https://github.com/awslabs/mountpoint-s3/pull/622))

### Breaking changes
* No breaking changes.

## v1.1.1 (November 14, 2023)

### Breaking changes
* No breaking changes.

### Other changes
* Some applications that read directory entries out of order (for example, [PHP](https://github.com/awslabs/mountpoint-s3/issues/477)) will now work correctly. ([#581](https://github.com/awslabs/mountpoint-s3/pull/581))
* Fixed a bug that caused file creation to fail if a file with the same name had previously been created with Mountpoint and then deleted remotely. ([#584](https://github.com/awslabs/mountpoint-s3/pull/584))
* Fixed an issue where Mountpoint could time out or hang on launch if IMDS was not available. ([#601](https://github.com/awslabs/mountpoint-s3/pull/601))

## v1.1.0 (October 23, 2023)

### Breaking changes
* Mountpoint will now complete file uploads at `close` time, and `close` will return an error if the upload was not successful. Before this change, `close` did not wait for the upload to complete, which could cause confusing results for applications that try to read a file they just wrote. ([#526](https://github.com/awslabs/mountpoint-s3/pull/526))

### Other changes
* Fixed a bug that caused poor performance for sequential reads in some cases ([#488](https://github.com/awslabs/mountpoint-s3/pull/488)). A workaround we have previously shared for this issue (setting the `--max-threads` argument to `1`) is no longer necessary with this fix. ([#556](https://github.com/awslabs/mountpoint-s3/pull/556))
* Introduced the `--user-agent-prefix <PREFIX>` CLI argument to optionally allow specifying an additional prefix for the HTTP User-Agent header sent with all S3 requests. ([#548](https://github.com/awslabs/mountpoint-s3/pull/548))

## v1.0.2 (September 22, 2023)

### Breaking changes
* No breaking changes.

### Other changes
* New Mountpoint releases are built on CentOS 7 instead of Amazon Linux 2. This lowers the minimum requirement to run Mountpoint to glibc 2.17 or newer. ([#517](https://github.com/awslabs/mountpoint-s3/pull/517))
* Fixed a bug where writing to a file for longer than five minutes will result in a panic. ([#513](https://github.com/awslabs/mountpoint-s3/pull/513))
* Updated the prefetcher to cancel discarded tasks and free up some unused resources on random read workloads. ([#505](https://github.com/awslabs/mountpoint-s3/pull/505))
* Fixed an issue with internal resource cleanup which could lead to Mountpoint hanging after a high number of file uploads. ([#529](https://github.com/awslabs/mountpoint-s3/pull/529))

## v1.0.1 (August 31, 2023)

### Breaking changes
* The permissions CLI flags `--allow-other` and `--allow-root` are now mutually exclusive. `--allow-other` implies `--allow-root`, and so should be used if you want the effect of both flags. ([#475](https://github.com/awslabs/mountpoint-s3/pull/475))

### Other changes
* Added new metrics for object writes, IO sizes, file handles, and directory operations. The existing `fuse.bytes_read` metric has been renamed to `fuse.total_bytes` and is now keyed by operation (`read`/`write`). ([#461](https://github.com/awslabs/mountpoint-s3/pull/461))
* When running in background mode (the default), Mountpoint now correctly closes standard input and output once mounting succeeds. This should fix issues with scripts that try to fork Mountpoint as a background process, which may previously have hung. ([#489](https://github.com/awslabs/mountpoint-s3/pull/489))
* Mountpoint can now read objects in the S3 Glacier Flexible Retrieval and S3 Glacier Deep Archive storage classes if they have been restored. Mountpoint cannot issue restore requests, but if you issue a restore request separately, the restored objects will be readable. ([#467](https://github.com/awslabs/mountpoint-s3/pull/467))

## v1.0.0 (August 8, 2023)

### Breaking changes

* Logging to disk is now disabled by default.
  Logs will no longer be written to `$HOME/.mountpoint-s3/` and should be configured using `--log-directory <DIRECTORY>`.
* Bucket options of `--virtual-addressing` is now removed and `--path-addressing` is changed to `--force-path-style`.
  If `--force-path-style` is not provided, addressing style of endpoint will be resolved automatically.
* The `--thread-count` option has been removed and replaced with `--max-threads` which sets the maximum
  number of threads the FUSE daemon will dynamically spawn to handle requests.

### Other changes

* New bucket options of `--transfer-acceleration` and `--dual-stack` have been added.
* ARN is now also supported as <BUCKET_NAME> to mount the corresponding resource using Mountpoint.

## v0.4.1 (August 4, 2023)

An interim release of the Mountpoint alpha.

## v0.4.0 (August 2, 2023)

An interim release of the Mountpoint alpha.

## v0.3.0 (June 30, 2023)

Initial change log entry.<|MERGE_RESOLUTION|>--- conflicted
+++ resolved
@@ -12,12 +12,9 @@
 
 ### Other changes
 * The checksum algorithm to use for uploads to S3 can now be chosen with the `--upload-checksums <ALGORITHM>` command-line argument. The only supported values in this release are `crc32c` (the default, and the existing behavior) and `off`, which disables including checksums in uploads. The `off` value allows uploads to S3 implementations that do not support [additional checksums](https://aws.amazon.com/blogs/aws/new-additional-checksum-algorithms-for-amazon-s3/). This option defaults to `off` when the bucket name is an S3 on Outposts bucket access point (either an ARN or a bucket alias). ([#849](https://github.com/awslabs/mountpoint-s3/pull/849))
-<<<<<<< HEAD
 * Fixed an issue where Mountpoint did not send the `Content-Length` header when creating multi-part uploads. ([#875](https://github.com/awslabs/mountpoint-s3/pull/875))
 * Fixed an issue where Mountpoint could not assume an IAM role specified in a CLI profile with `EcsContainer` as a credential source. ([#875](https://github.com/awslabs/mountpoint-s3/pull/875))
-=======
 * Adding support for `AWS_ENDPOINT_URL` environment variable.
->>>>>>> 09546c11
 
 ## v1.6.0 (April 11, 2024)
 
