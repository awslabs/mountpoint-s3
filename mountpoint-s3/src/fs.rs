--- conflicted
+++ resolved
@@ -669,12 +669,9 @@
             // EINVAL or EROFS would also be reasonable -- but we'll treat them like sealed files for now.
             InodeError::InodeNotWritable(_) => libc::EPERM,
             InodeError::InodeNotReadableWhileWriting(_) => libc::EPERM,
-<<<<<<< HEAD
-            InodeError::UnlinkNotPermittedWhileWriting(_) => libc::EPERM,
-=======
             InodeError::CannotRemoveRemoteDirectory(_) => libc::EPERM,
             InodeError::DirectoryNotEmpty(_) => libc::ENOTEMPTY,
->>>>>>> 91f44b5e
+            InodeError::UnlinkNotPermittedWhileWriting(_) => libc::EPERM,
         }
     }
 }