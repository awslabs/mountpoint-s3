//! [Inode] management
//!
//! # Superblock
//!
//! The [Superblock] is the entry point for a file system. It manages a set of [Inode]s and their
//! caches. The [Superblock] is a partial view of the actual file system, which is stored remotely
//! in an ObjectClient, and the [Superblock] coordinates sending requests to the ObjectClient to (a)
//! discover [Inode]s it doesn't already know about and (b) refresh the stats of [Inode]s when they
//! are expired.
//!
//! # [Inode] management and assumptions
//!
//! We allocate a new [Inode] the first time we find out about a new file/directory. Each [Inode]
//! has an [InodeNo], and knows its parent [InodeNo], its own name, and its kind (currently only
//! file or directory). We assume that [Inode]s never change their kind; if this happens, we
//! reallocate the inode.
//!
//! In addition to this "permanent" state, an [Inode] also has some cached state called [InodeStat].
//! Cached state is subject to an expiry time, and must be refreshed before use if it has expired.
//! Some cached state is dependent on the inode kind; that state is hidden behind a [InodeStatKind]
//! enum.

use std::collections::{HashMap, HashSet};
use std::ffi::{OsStr, OsString};
use std::os::unix::prelude::OsStrExt;
use std::time::{Duration, Instant};

use fuser::FileType;
use futures::{select_biased, FutureExt};
use mountpoint_s3_client::{HeadObjectError, HeadObjectResult, ObjectClient, ObjectClientError};
use thiserror::Error;
use time::OffsetDateTime;
use tracing::{debug, error, trace, warn};

use crate::fs::CacheConfig;
use crate::prefix::Prefix;
use crate::sync::atomic::{AtomicU64, Ordering};
use crate::sync::RwLockReadGuard;
use crate::sync::RwLockWriteGuard;
use crate::sync::{Arc, RwLock};

mod readdir;
pub use readdir::ReaddirHandle;

pub type InodeNo = u64;

pub const ROOT_INODE_NO: InodeNo = 1;

// 200 years seems long enough
const NEVER_EXPIRE_TTL: Duration = Duration::from_secs(200 * 365 * 24 * 60 * 60);

pub fn valid_inode_name<T: AsRef<OsStr>>(name: T) -> bool {
    let name = name.as_ref();
    // Names cannot be empty
    !name.is_empty() &&
    // "." and ".." are reserved names (presented by the filesystem layer)
    name != "." &&
    name != ".." &&
    // The delimiter / can never appear in a name
    !name.as_bytes().contains(&b'/') &&
    // NUL is invalid in POSIX names
    !name.as_bytes().contains(&b'\0')
}

/// Superblock is the root object of the file system
#[derive(Debug)]
pub struct Superblock {
    inner: Arc<SuperblockInner>,
}

#[derive(Debug)]
struct SuperblockInner {
    bucket: String,
    inodes: RwLock<HashMap<InodeNo, Inode>>,
    next_ino: AtomicU64,
    mount_time: OffsetDateTime,
    cache_config: CacheConfig,
}

impl Superblock {
    /// Create a new Superblock that targets the given bucket/prefix
    pub fn new(bucket: &str, prefix: &Prefix, cache_config: CacheConfig) -> Self {
        let mount_time = OffsetDateTime::now_utc();

        let root = InodeInner {
            ino: ROOT_INODE_NO,
            parent: ROOT_INODE_NO,
            name: String::new(),
            full_key: prefix.to_string(),
            kind: InodeKind::Directory,
            sync: RwLock::new(InodeState {
                // The root inode never expires because there's no remote to consult for its
                // metadata, and it always exists.
                stat: InodeStat::for_directory(mount_time, NEVER_EXPIRE_TTL),
                write_status: WriteStatus::Remote,
                kind_data: InodeKindData::default_for(InodeKind::Directory),
            }),
        };
        let root = Inode { inner: Arc::new(root) };

        let mut inodes = HashMap::new();
        inodes.insert(ROOT_INODE_NO, root);

        let inner = SuperblockInner {
            bucket: bucket.to_owned(),
            inodes: RwLock::new(inodes),
            next_ino: AtomicU64::new(2),
            mount_time,
            cache_config,
        };
        Self { inner: Arc::new(inner) }
    }

    /// Lookup an inode in the parent directory with the given name
    pub async fn lookup<OC: ObjectClient>(
        &self,
        client: &OC,
        parent_ino: InodeNo,
        name: &OsStr,
    ) -> Result<LookedUp, InodeError> {
        trace!(parent=?parent_ino, ?name, "lookup");

        let name = name
            .to_str()
            .ok_or_else(|| InodeError::InvalidFileName(name.to_owned()))?;

        // This should be impossible, but just to be safe, explicitly reject lookups to files that
        // end with '/', since they could be shadowed by directories.
        if name.ends_with('/') {
            return Err(InodeError::InvalidFileName(name.into()));
        }

        // TODO use caches. if we already know about this name, we just need to revalidate the stat
        // cache and then read it.
        let remote = self.remote_lookup(client, parent_ino, name).await?;
        self.inner.update_from_remote(parent_ino, name, remote)
    }

    /// Lookup an inode in the parent directory with the given name
    /// on the remote client.
    async fn remote_lookup<OC: ObjectClient>(
        &self,
        client: &OC,
        parent_ino: InodeNo,
        name: &str,
    ) -> Result<Option<RemoteLookup>, InodeError> {
        let parent = self.inner.get(parent_ino)?;
        if parent.kind() != InodeKind::Directory {
            return Err(InodeError::NotADirectory(parent_ino));
        }
        let mut full_path = parent.full_key().to_owned();
        assert!(full_path.is_empty() || full_path.ends_with('/'));
        full_path.push_str(name);

        let mut full_path_suffixed = full_path.clone();
        full_path_suffixed.push('/');

        // We need to try two requests here, one to find an object with the given name, and one to
        // discover a possible shadowing (implicit) directory with the same name. There's a few
        // different cases we need to consider here:
        //   (1) Consider this namespace with two keys:
        //           a
        //           a/b
        //       Here we need to make a choice about whether to make `a` visible as a file or as a
        //       directory. We choose to make it a directory. If we lookup("a") and only do a
        //       HeadObject for `a`, we'd see the object `a`, but we need to shadow that object with
        //       a directory. Doing the concurrent ListObjects lets us find out that `a` needs to be
        //       a directory and so we should suppress the file lookup. Note that this means we
        //       can't respond to the `lookup` call until both the Head and List calls complete.
        //   (2) Consider this namespace with two keys, similar to (1):
        //           a
        //           a/
        //       This has the same problem as (1), except that we also need to warn the user that
        //       the key `a/` will be inaccessible.
        //   (3) Consider this namespace with two keys:
        //           dir-1/foo
        //           dir/ bar
        //       Here we need to be careful how we issue the ListObjects call. If we don't append a
        //       "/" to the prefix in the request, the first common prefix we'll get back will be
        //       "dir-1/", because that precedes "dir/" in lexicographic order. Doing the
        //       ListObjects with "/" appended makes sure we always observe the correct prefix.
        let mut file_lookup = client.head_object(&self.inner.bucket, &full_path).fuse();
        let mut dir_lookup = client
            .list_objects(&self.inner.bucket, None, "/", 1, &full_path_suffixed)
            .fuse();

        let mut file_state = None;

        for _ in 0..2 {
            select_biased! {
                result = file_lookup => {
                    match result {
                        Ok(HeadObjectResult { object, .. }) => {
                            let stat = InodeStat::for_file(object.size as usize, object.last_modified, Some(object.etag.clone()), self.inner.cache_config.file_ttl);
                            file_state = Some(stat);
                        }
                        // If the object is not found, might be a directory, so keep going
                        Err(ObjectClientError::ServiceError(HeadObjectError::NotFound)) => {},
                        Err(e) => return Err(InodeError::ClientError(e.into())),
                    }
                }

                result = dir_lookup => {
                    let result = result.map_err(|e| InodeError::ClientError(e.into()))?;

                    let found_directory = if result
                        .common_prefixes
                        .get(0)
                        .map(|prefix| prefix.starts_with(&full_path_suffixed))
                        .unwrap_or(false)
                    {
                        true
                    } else if result
                        .objects
                        .get(0)
                        .map(|object| object.key.starts_with(&full_path_suffixed))
                        .unwrap_or(false)
                    {
                        if result.objects[0].key == full_path_suffixed {
                            trace!(
                                parent = ?parent_ino,
                                ?name,
                                size = result.objects[0].size,
                                "found a directory that shadows this name"
                            );
                            // The S3 Console creates zero-sized keys for explicit directories, so
                            // let's not warn about those cases.
                            if result.objects[0].size > 0 {
                                warn!(
                                    "key {:?} is not a valid filename (ends in `/`); will be hidden and unavailable",
                                    full_path_suffixed
                                );
                            }
                        }
                        true
                    } else {
                        false
                    };

                    // We don't have to wait for the HeadObject to complete because in our
                    // semantics, directories always shadow files.
                    if found_directory {
                        trace!(parent = ?parent_ino, ?name, "lookup ListObjects found a directory");
                        let stat = InodeStat::for_directory(self.inner.mount_time, self.inner.cache_config.dir_ttl);
                        return Ok(Some(RemoteLookup { kind: InodeKind::Directory, stat }));
                    }
                }
            }
        }

        // If we reach here, the ListObjects didn't find a shadowing directory, so we know we either
        // have a valid file, or both requests failed to find the object so the file must not exist remotely
        if let Some(mut stat) = file_state {
            trace!(parent = ?parent_ino, ?name, "found a regular file");
            // Update the validity of the stat in case the racing ListObjects took a long time
            stat.update_validity(self.inner.cache_config.file_ttl);
            Ok(Some(RemoteLookup {
                kind: InodeKind::File,
                stat,
            }))
        } else {
            trace!(parent = ?parent_ino, ?name, "not found");
            Ok(None)
        }
    }

    /// Retrieve the attributes for an inode
    pub async fn getattr<OC: ObjectClient>(
        &self,
        client: &OC,
        ino: InodeNo,
        force_revalidate: bool,
    ) -> Result<LookedUp, InodeError> {
        let inode = self.inner.get(ino)?;

        if !force_revalidate {
            let sync = inode.get_inode_state()?;
            if sync.stat.is_valid() {
                let stat = sync.stat.clone();
                drop(sync);
                return Ok(LookedUp { inode, stat });
            }
        }

        self.lookup(client, inode.parent(), inode.name().as_ref()).await
    }

    /// Create a new write handle to be used for state transition
    pub async fn write<OC: ObjectClient>(
        &self,
        _client: &OC,
        ino: InodeNo,
        parent_ino: InodeNo,
    ) -> Result<WriteHandle, InodeError> {
        trace!(?ino, parent=?parent_ino, "write");

        let handle = WriteHandle {
            inner: self.inner.clone(),
            ino,
            parent_ino,
        };
        handle.start_writing()?;
        Ok(handle)
    }

    /// Start a readdir stream for the given directory inode
    ///
    /// Doesn't currently do any IO, so doesn't need to be async, but reserving it for future use.
    pub async fn readdir<OC: ObjectClient>(
        &self,
        _client: &OC,
        dir_ino: InodeNo,
        page_size: usize,
    ) -> Result<ReaddirHandle, InodeError> {
        trace!(dir=?dir_ino, "readdir");

        let dir = self.inner.get(dir_ino)?;
        if dir.kind() != InodeKind::Directory {
            return Err(InodeError::NotADirectory(dir_ino));
        }
        let parent_ino = dir.parent();

        let dir_key = dir.full_key();
        assert!(dir_key.is_empty() || dir_key.ends_with('/'));

        ReaddirHandle::new(self.inner.clone(), dir_ino, parent_ino, dir_key.to_string(), page_size)
    }

    /// Create a new regular file or directory inode ready to be opened in write-only mode
    pub async fn create<OC: ObjectClient>(
        &self,
        client: &OC,
        dir: InodeNo,
        name: &OsStr,
        kind: InodeKind,
    ) -> Result<LookedUp, InodeError> {
        trace!(parent=?dir, ?name, "create");

        let existing = self.lookup(client, dir, name).await;
        match existing {
            Ok(lookup) => return Err(InodeError::FileAlreadyExists(lookup.inode.ino())),
            Err(InodeError::FileDoesNotExist) => (),
            Err(e) => return Err(e),
        }

        // Should be impossible to fail since [lookup] does this check, but let's be sure
        let name = name
            .to_str()
            .ok_or_else(|| InodeError::InvalidFileName(name.to_owned()))?;

        let parent_inode = self.inner.get(dir)?;
        let mut parent_state = parent_inode.get_mut_inode_state()?;

        // Check again for the child now that the parent is locked, since we might have lost to a
        // racing lookup. (It would be nice to lock the parent and *then* lookup, but we'd have to
        // hold that lock across the remote API calls).
        let InodeKindData::Directory { children, .. } = &mut parent_state.kind_data else {
            return Err(InodeError::NotADirectory(dir));
        };
        if let Some(inode) = children.get(name) {
            return Err(InodeError::FileAlreadyExists(inode.ino()));
        }

        // Local inode stats never expire, because they can't be looked up remotely
        let stat = match kind {
            // Objects don't have an ETag until they are uploaded to S3
            InodeKind::File => InodeStat::for_file(0, OffsetDateTime::now_utc(), None, NEVER_EXPIRE_TTL),
            InodeKind::Directory => InodeStat::for_directory(self.inner.mount_time, NEVER_EXPIRE_TTL),
        };

        let state = InodeState {
            stat: stat.clone(),
            kind_data: InodeKindData::default_for(kind),
            write_status: WriteStatus::LocalUnopened,
        };
        let inode = self
            .inner
            .create_inode_locked(&parent_inode, &mut parent_state, name, kind, state, true)?;

        Ok(LookedUp { inode, stat })
    }

<<<<<<< HEAD
    /// Unlink the entry described by `parent_ino` and `name`.
    ///
    /// If the entry exists, delete it from S3 and the superblock.
    ///
    /// We know that the Linux Kernel's VFS will lock both the parent and child,
    /// so we can safely ignore concurrent operations within the same Mountpoint process to the file and its parent.
    /// See: https://www.kernel.org/doc/html/next/filesystems/directory-locking.html
    pub async fn unlink<OC: ObjectClient>(
=======
    /// Remove local-only empty directory, i.e., the ones created by mkdir.
    /// It does not affect empty directories represented remotely with directory markers.  
    pub async fn rmdir<OC: ObjectClient>(
>>>>>>> 91f44b5e
        &self,
        client: &OC,
        parent_ino: InodeNo,
        name: &OsStr,
    ) -> Result<(), InodeError> {
<<<<<<< HEAD
        let parent = self.inner.get(parent_ino)?;
        let LookedUp { inode, .. } = self.lookup(client, parent_ino, name).await?;

        if inode.kind() == InodeKind::Directory {
            return Err(InodeError::IsDirectory(inode.ino()));
        }

        let write_status = {
            let inode_state = inode.inner.sync.read().unwrap();
            inode_state.write_status
        };

        match write_status {
            WriteStatus::LocalUnopened | WriteStatus::LocalOpen => {
                // In the future, we may permit `unlink` and cancel any in-flight uploads.
                error!(
                    parent = parent_ino,
                    ?name,
                    "unlink called on local file, unlink not supported until write is complete",
                );
                return Err(InodeError::UnlinkNotPermittedWhileWriting(inode.ino()));
            }
            WriteStatus::Remote => {
                let (bucket, s3_key) = (self.inner.bucket.as_str(), inode.full_key());
                debug!(parent=?parent_ino, ?name, "unlink on remote file will delete key {}", s3_key);
                let delete_obj_result = client.delete_object(bucket, s3_key).await;

                match delete_obj_result {
                    Ok(_res) => (),
                    Err(e) => {
                        error!(
                            parent=parent_ino,
                            ?name,
                            s3_key,
                            error=?e,
                            "unlink failed when trying to perform S3 DeleteObject call, not unlinking from parent inode",
                        );
                        Err(InodeError::ClientError(e.into()))?;
                    }
                };
            }
        }

        let mut parent_state = parent.inner.sync.write().unwrap();
        match &mut parent_state.kind_data {
            InodeKindData::File { .. } => {
                debug_assert!(false, "inodes never change kind");
                return Err(InodeError::NotADirectory(parent.ino()));
            }
            InodeKindData::Directory { children, .. } => {
                // We want to remove the original child.
                // We assume that the VFS will hold a lock on the parent and child.
                // However, we don't hold this lock over remote calls as we don't want to move to async locks right now.
                // Instead, we will panic when our assumption appears broken.
                let removed_inode = children
                    .remove(inode.name())
                    .expect("parent should contain child assuming VFS does not permit concurrent op on parent");
                assert_eq!(
                    removed_inode.ino(),
                    inode.ino(),
                    "child ino number shouldn't change assuming VFS does not permit concurrent op on parent",
                );
            }
        };
=======
        let LookedUp { inode, .. } = self.lookup(client, parent_ino, name).await?;

        if inode.kind() == InodeKind::File {
            return Err(InodeError::NotADirectory(inode.ino()));
        }

        let parent = self.inner.get(parent_ino)?;
        let mut parent_state = parent.get_mut_inode_state()?;
        let mut inode_state = inode.get_mut_inode_state()?;

        match &inode_state.write_status {
            WriteStatus::LocalOpen => unreachable!("A directory cannot be in Local open state"),
            WriteStatus::Remote => {
                return Err(InodeError::CannotRemoveRemoteDirectory(inode.ino()));
            }
            WriteStatus::LocalUnopened => match &mut inode_state.kind_data {
                InodeKindData::File {} => unreachable!("Already checked that inode is a directory"),
                InodeKindData::Directory {
                    writing_children,
                    deleted,
                    ..
                } => {
                    if !writing_children.is_empty() {
                        return Err(InodeError::DirectoryNotEmpty(inode.ino()));
                    }
                    *deleted = true;
                }
            },
        }

        match &mut parent_state.kind_data {
            InodeKindData::File {} => {
                debug_assert!(false, "inodes never change kind");
                return Err(InodeError::NotADirectory(parent.ino()));
            }
            InodeKindData::Directory {
                children,
                writing_children,
                ..
            } => {
                let removed = writing_children.remove(&inode.ino());
                debug_assert!(
                    removed,
                    "should be able to remove the directory from its parents writing children as it was local"
                );
                children.remove(inode.name());
            }
        }
>>>>>>> 91f44b5e

        Ok(())
    }
}

impl SuperblockInner {
    /// Retrieve the inode for the given number if it exists
    pub fn get(&self, ino: InodeNo) -> Result<Inode, InodeError> {
        self.inodes
            .read()
            .unwrap()
            .get(&ino)
            .cloned()
            .ok_or(InodeError::InodeDoesNotExist(ino))
    }

    /// Update the inode with the given name in a parent directory with the remote data.
    /// It may update or delete an existing inode, or insert a new one.
    pub fn update_from_remote(
        &self,
        parent_ino: InodeNo,
        name: &str,
        remote: Option<RemoteLookup>,
    ) -> Result<LookedUp, InodeError> {
        let parent = self.get(parent_ino)?;

        // TODO what if a file was overwritten by a directory on the server side?
        if parent.kind() != InodeKind::Directory {
            return Err(InodeError::NotADirectory(parent_ino));
        }

        // Fast path: try with only a read lock on the directory first.
        {
            let parent_state = parent.get_inode_state()?;
            match Self::try_update_child(&parent_state, name, &remote)? {
                UpdateStatus::Neither => return Err(InodeError::FileDoesNotExist),
                UpdateStatus::Updated(lookedup) => return Ok(lookedup),
                _ => {} // Fallback, we need a write lock to update the parent.
            }
        }

        // If the fast path failed, take the write lock. We first have to try the update again, as
        // a racing writer might have beat us to the lock after our fast path attempt.
        let mut parent_state = parent.get_mut_inode_state()?;
        match Self::try_update_child(&parent_state, name, &remote)? {
            UpdateStatus::Neither => Err(InodeError::FileDoesNotExist),
            UpdateStatus::Updated(lookedup) => Ok(lookedup),
            UpdateStatus::LocalOnly(inode) => {
                match &mut parent_state.kind_data {
                    InodeKindData::File {} => unreachable!("we know parent is a directory"),
                    InodeKindData::Directory {
                        children,
                        writing_children,
                        ..
                    } => {
                        if writing_children.contains(&inode.ino()) {
                            // Return the local inode.
                            let stat = inode.get_inode_state()?.stat.clone();
                            Ok(LookedUp { inode, stat })
                        } else {
                            // Remove from children.
                            // TODO: also handle inode in [Self::inodes].
                            children.remove(name);
                            Err(InodeError::FileDoesNotExist)
                        }
                    }
                }
            }
            UpdateStatus::RemoteKey(RemoteLookup { stat, kind }) => {
                let state = InodeState {
                    stat: stat.clone(),
                    kind_data: InodeKindData::default_for(kind),
                    write_status: WriteStatus::Remote,
                };
                self.create_inode_locked(&parent, &mut parent_state, name, kind, state, false)
                    .map(|inode| LookedUp { inode, stat })
            }
        }
    }

    /// Try to update the inode for the given name in the parent directory and
    /// return an [UpdateStatus].
    /// Don't use this directly -- use [SuperblockInner::update_from_remote] instead.
    fn try_update_child(
        parent_state: &InodeState,
        name: &str,
        remote: &Option<RemoteLookup>,
    ) -> Result<UpdateStatus, InodeError> {
        let inode = match &parent_state.kind_data {
            InodeKindData::File { .. } => unreachable!("we know parent is a directory"),
            InodeKindData::Directory { children, .. } => children.get(name),
        };
        match (remote, inode) {
            (None, None) => Ok(UpdateStatus::Neither),
            (None, Some(inode)) => Ok(UpdateStatus::LocalOnly(inode.clone())),
            (Some(remote), None) => Ok(UpdateStatus::RemoteKey(remote.clone())),
            (Some(remote @ RemoteLookup { kind, stat }), Some(inode)) => {
                let mut inode_state = inode.get_mut_inode_state()?;

                // In our semantics, directories shadow files of the same name. So if the inode
                // already exists but the kind has changed, we need to decide what to do.
                match (inode.kind(), kind) {
                    // If the inode is currently a directory but we're asking to create a file,
                    // fail the update, as the directory shadows the file.
                    // TODO what if the directory is gone on the remote?
                    (InodeKind::Directory, InodeKind::File) => Err(InodeError::ShadowedByDirectory(
                        inode.full_key().to_owned(),
                        inode.ino(),
                    )),
                    // If the inode is currently a file but we're asking to update a directory,
                    // overwrite it, since directories shadow files.
                    (InodeKind::File, InodeKind::Directory) => {
                        warn!(parent=?inode.parent(), name=?inode.name(), ino=?inode.ino(), "inode changed from file to directory, will recreate it");
                        Ok(UpdateStatus::RemoteKey(remote.clone()))
                    }
                    // Otherwise, we'll just update this inode in place.
                    (InodeKind::File, InodeKind::File) | (InodeKind::Directory, InodeKind::Directory) => {
                        trace!(parent=?inode.parent(), name=?inode.name(), ino=?inode.ino(), "updating inode in place");
                        inode_state.stat = stat.clone();
                        Ok(UpdateStatus::Updated(LookedUp {
                            inode: inode.clone(),
                            stat: stat.clone(),
                        }))
                    }
                }
            }
        }
    }

    /// Create a new inode in the parent directory, which is already write-locked.
    ///
    /// Don't use this directly unless you need to do inode creation without re-acquiring the parent
    /// write lock. Prefer [SuperblockInner::update_from_remote] instead.
    fn create_inode_locked(
        &self,
        parent: &Inode,
        parent_locked: &mut InodeState,
        name: &str,
        kind: InodeKind,
        state: InodeState,
        is_new_file: bool,
    ) -> Result<Inode, InodeError> {
        if !valid_inode_name(name) {
            let kind = if kind == InodeKind::Directory {
                "directory"
            } else {
                "file"
            };
            warn!(?name, "invalid file name; {} will not be available", kind);
            return Err(InodeError::InvalidFileName(OsString::from(name)));
        }

        let next_ino = self.next_ino.fetch_add(1, Ordering::SeqCst);

        let mut full_key = parent.full_key().to_owned();
        assert!(full_key.is_empty() || full_key.ends_with('/'));
        full_key.push_str(name);
        if kind == InodeKind::Directory {
            full_key.push('/');
        }

        trace!(parent=?parent.ino(), ?name, ?kind, new_ino=?next_ino, ?full_key, "creating new inode");

        let inode = InodeInner {
            ino: next_ino,
            parent: parent.ino(),
            name: name.to_owned(),
            full_key,
            kind,
            sync: RwLock::new(state),
        };
        let inode = Inode { inner: Arc::new(inode) };

        match &mut parent_locked.kind_data {
            InodeKindData::File {} => {
                debug_assert!(false, "inodes never change kind");
                return Err(InodeError::NotADirectory(parent.ino()));
            }
            InodeKindData::Directory {
                children,
                writing_children,
                ..
            } => {
                children.insert(name.to_owned(), inode.clone());
                if is_new_file {
                    writing_children.insert(next_ino);
                }
            }
        }

        let previous = self.inodes.write().unwrap().insert(next_ino, inode.clone());
        assert!(previous.is_none(), "inode numbers are never reused");

        Ok(inode)
    }
}

/// Data from a remote object.
#[derive(Debug, Clone)]
pub struct RemoteLookup {
    kind: InodeKind,
    stat: InodeStat,
}

/// Result of a call to [SuperblockInner::try_update_child].
#[derive(Debug)]
enum UpdateStatus {
    /// Key not found on remote, but local inode exists.
    LocalOnly(Inode),

    /// New key on remote, no local inode.
    RemoteKey(RemoteLookup),

    /// Local inode already up to date with remote.
    /// [LookedUp] contains the inode and its updated `stat`.
    Updated(LookedUp),

    /// No remote key, no local inode.
    Neither,
}

/// Result of a call to [Superblock::lookup] or [Superblock::getattr]. `stat` is a copy of the
/// inode's `stat` field that has already had its expiry checked and so is guaranteed to be valid
/// until `stat.expiry`.
#[derive(Debug, Clone)]
pub struct LookedUp {
    pub inode: Inode,
    pub stat: InodeStat,
}

impl LookedUp {
    /// How much longer this lookup will be valid for
    pub fn validity(&self) -> Duration {
        self.stat.expiry.saturating_duration_since(Instant::now())
    }
}

/// Handle for a file writing that we use to interact with [Superblock]
#[derive(Debug)]
pub struct WriteHandle {
    inner: Arc<SuperblockInner>,
    ino: InodeNo,
    parent_ino: InodeNo,
}

impl WriteHandle {
    /// Check the status on the inode and set it to writing state if it's writable
    pub fn start_writing(&self) -> Result<(), InodeError> {
        let inode = self.inner.get(self.ino)?;
        let mut state = inode.get_mut_inode_state()?;
        match state.write_status {
            WriteStatus::LocalUnopened => {
                state.write_status = WriteStatus::LocalOpen;
                Ok(())
            }
            WriteStatus::LocalOpen => {
                error!(inode=?self.ino, "inode is already being written");
                Err(InodeError::InodeNotWritable(self.ino))
            }
            WriteStatus::Remote => {
                error!(inode=?self.ino, "inode already exists");
                Err(InodeError::InodeNotWritable(self.ino))
            }
        }
    }

    /// Update status of the inode and of containing "local" directories.
    pub fn finish_writing(self) -> Result<(), InodeError> {
        let inode = self.inner.get(self.ino)?;

        // Collect ancestor inodes that may need updating,
        // from parent to first remote ancestor.
        let ancestors = {
            let mut ancestors = Vec::new();
            let mut ancestor_ino = self.parent_ino;
            let mut visited = HashSet::new();
            loop {
                assert!(visited.insert(ancestor_ino), "cycle detected in inode ancestors");
                let ancestor = self.inner.get(ancestor_ino)?;
                ancestors.push(ancestor.clone());
                if ancestor.ino() == ROOT_INODE_NO || ancestor.get_inode_state()?.write_status == WriteStatus::Remote {
                    break;
                }
                ancestor_ino = ancestor.parent();
            }
            ancestors
        };

        // Acquire locks on ancestors in descending order to avoid deadlocks.
        let mut ancestors_states = ancestors
            .iter()
            .rev()
            .map(|inode| inode.get_mut_inode_state())
            .collect::<Result<Vec<_>, _>>()?;

        let mut state = inode.get_mut_inode_state()?;
        match state.write_status {
            WriteStatus::LocalOpen => {
                state.write_status = WriteStatus::Remote;

                // Invalidate the inode's stats so we refresh them from S3 when next queried
                state.stat.update_validity(Duration::from_secs(0));

                // Walk up the ancestors from parent to first remote ancestor to transition
                // the inode and all "local" containing directories to "remote".
                let children_inos = std::iter::once(self.ino).chain(ancestors.iter().map(|ancestor| ancestor.ino()));
                for (ancestor_state, child_ino) in ancestors_states.iter_mut().rev().zip(children_inos) {
                    match &mut ancestor_state.kind_data {
                        InodeKindData::File { .. } => unreachable!("we know the ancestor is a directory"),
                        InodeKindData::Directory { writing_children, .. } => {
                            writing_children.remove(&child_ino);
                        }
                    }
                    ancestor_state.write_status = WriteStatus::Remote;
                }

                Ok(())
            }
            _ => Err(InodeError::InodeNotWritable(inode.ino())),
        }
    }
}

#[derive(Debug, Clone)]
pub struct Inode {
    inner: Arc<InodeInner>,
}

#[derive(Debug)]
struct InodeInner {
    // Immutable inode state -- any changes to these requires a new inode
    ino: InodeNo,
    parent: InodeNo,
    name: String,
    // TODO deduplicate keys by string interning or something -- many keys will have common prefixes
    full_key: String,
    kind: InodeKind,

    /// Mutable inode state. This lock should also be held to serialize operations on an inode (like
    /// creating a new child).
    ///
    /// When taking a lock across multiple [Inode]s,
    /// we must always acquire the locks in the following order to avoid deadlock:
    ///
    /// - Any ancestors in descending order, if they need to be locked.
    /// - Otherwise, ascending order by [InodeNo].
    ///   This reflects similar behavior in the Kernel's VFS named 'inode pointer order',
    ///   described in https://www.kernel.org/doc/html/next/filesystems/directory-locking.html
    sync: RwLock<InodeState>,
}

impl Inode {
    pub fn ino(&self) -> InodeNo {
        self.inner.ino
    }

    pub fn parent(&self) -> InodeNo {
        self.inner.parent
    }

    pub fn name(&self) -> &str {
        &self.inner.name
    }

    pub fn kind(&self) -> InodeKind {
        self.inner.kind
    }

    pub fn full_key(&self) -> &str {
        &self.inner.full_key
    }

    pub fn start_reading(&self) -> Result<(), InodeError> {
        let state = self.get_inode_state()?;
        match state.write_status {
            WriteStatus::Remote => Ok(()),
            _ => Err(InodeError::InodeNotReadableWhileWriting(self.ino())),
        }
    }

    pub fn finish_reading(&self) -> Result<(), InodeError> {
        // Currently a no-op, but this is where you'd e.g. update atime
        Ok(())
    }

    /// return Inode State with read lock after checking whether the directory inode is deleted or not.
    fn get_inode_state(&self) -> Result<RwLockReadGuard<InodeState>, InodeError> {
        let inode_state = self.inner.sync.read().unwrap();
        match &inode_state.kind_data {
            InodeKindData::Directory { deleted, .. } if *deleted => Err(InodeError::InodeDoesNotExist(self.ino())),
            _ => Ok(inode_state),
        }
    }

    /// return Inode State with write lock after checking whether the directory inode is deleted or not.
    fn get_mut_inode_state(&self) -> Result<RwLockWriteGuard<InodeState>, InodeError> {
        let inode_state = self.inner.sync.write().unwrap();
        match &inode_state.kind_data {
            InodeKindData::Directory { deleted, .. } if *deleted => Err(InodeError::InodeDoesNotExist(self.ino())),
            _ => Ok(inode_state),
        }
    }
}

#[derive(Debug)]
struct InodeState {
    stat: InodeStat,
    write_status: WriteStatus,
    kind_data: InodeKindData,
}

#[derive(Debug, Clone, Copy, PartialEq, Eq)]
pub enum InodeKind {
    File,
    Directory,
}

impl From<InodeKind> for FileType {
    fn from(kind: InodeKind) -> Self {
        match kind {
            InodeKind::File => FileType::RegularFile,
            InodeKind::Directory => FileType::Directory,
        }
    }
}

#[derive(Debug)]
enum InodeKindData {
    File {},
    Directory {
        /// Mapping from child names to [Inode]s.
        ///
        /// How should this field be used?:
        /// - **Many operations should maintain** this list.
        /// - **Only `mknod` and `mkdir` should read** this list, for checking if a file already exists.
        children: HashMap<String, Inode>,

        /// A set of inode numbers that have been opened for write but not completed yet.
        /// This should be a subset of the [children](Self::Directory::children) field.
        writing_children: HashSet<InodeNo>,

        /// True if this directory has been deleted (`rmdir`) from its parent
        deleted: bool,
    },
}

impl InodeKindData {
    fn default_for(kind: InodeKind) -> Self {
        match kind {
            InodeKind::File => Self::File {},
            InodeKind::Directory => Self::Directory {
                children: Default::default(),
                writing_children: Default::default(),
                deleted: false,
            },
        }
    }
}

#[derive(Debug, Clone)]
pub struct InodeStat {
    /// Time this stat becomes invalid and needs to be refreshed
    expiry: Instant,

    /// Size in bytes
    pub size: usize,

    /// Time of last file content modification
    pub mtime: OffsetDateTime,
    /// Time of last file metadata (or content) change
    pub ctime: OffsetDateTime,
    /// Time of last access
    pub atime: OffsetDateTime,
    /// Etag for the file (object)
    pub etag: Option<String>,
}

/// Inode write status (local vs remote)
#[derive(Debug, Clone, Copy, PartialEq, Eq)]
pub enum WriteStatus {
    /// Local inode created but not yet opened
    LocalUnopened,
    /// Local inode already opened
    LocalOpen,
    /// Remote inode
    Remote,
}

impl InodeStat {
    fn is_valid(&self) -> bool {
        self.expiry >= Instant::now()
    }

    /// Initialize an [InodeStat] for a file, given some metadata.
    fn for_file(size: usize, datetime: OffsetDateTime, etag: Option<String>, validity: Duration) -> InodeStat {
        let expiry = Instant::now()
            .checked_add(validity)
            .expect("64-bit time shouldn't overflow");
        InodeStat {
            expiry,
            size,
            atime: datetime,
            ctime: datetime,
            mtime: datetime,
            etag,
        }
    }

    /// Initialize an [InodeStat] for a directory, given some metadata.
    fn for_directory(datetime: OffsetDateTime, validity: Duration) -> InodeStat {
        let expiry = Instant::now()
            .checked_add(validity)
            .expect("64-bit time shouldn't overflow");
        InodeStat {
            expiry,
            size: 0,
            atime: datetime,
            ctime: datetime,
            mtime: datetime,
            etag: None,
        }
    }

    fn update_validity(&mut self, validity: Duration) {
        self.expiry = Instant::now()
            .checked_add(validity)
            .expect("64-bit time shouldn't overflow");
    }
}

#[derive(Debug, Error)]
pub enum InodeError {
    #[error("error from ObjectClient")]
    ClientError(#[source] anyhow::Error),
    #[error("file does not exist")]
    FileDoesNotExist,
    #[error("inode {0} does not exist")]
    InodeDoesNotExist(InodeNo),
    #[error("invalid file name {0:?}")]
    InvalidFileName(OsString),
    #[error("file {0:?} is shadowed by a directory with inode {1}")]
    ShadowedByDirectory(String, InodeNo),
    #[error("inode {0} is not a directory")]
    NotADirectory(InodeNo),
    #[error("inode {0} is a directory")]
    IsDirectory(InodeNo),
    #[error("file already exists at inode {0}")]
    FileAlreadyExists(InodeNo),
    #[error("inode {0} is not writable")]
    InodeNotWritable(InodeNo),
    #[error("inode {0} is not readable while being written")]
    InodeNotReadableWhileWriting(InodeNo),
<<<<<<< HEAD
    #[error("inode {0} cannot be unlinked while being written")]
    UnlinkNotPermittedWhileWriting(InodeNo),
=======
    #[error("remote directory cannot be removed at inode {0}")]
    CannotRemoveRemoteDirectory(InodeNo),
    #[error("non-empty directory cannot be removed at inode {0}")]
    DirectoryNotEmpty(InodeNo),
>>>>>>> 91f44b5e
}

#[cfg(test)]
mod tests {
    use std::str::FromStr;

    use mountpoint_s3_client::{
        mock_client::{MockClient, MockClientConfig, MockObject},
        ETag,
    };
    use test_case::test_case;
    use time::{Duration, OffsetDateTime};

    use crate::fs::FUSE_ROOT_INODE;

    use super::*;

    /// Check an Inode's stat matches a series of fields.
    macro_rules! assert_inode_stat {
        ($lookup:expr, $kind:expr, $datetime:expr, $size:expr) => {
            assert_eq!($lookup.inode.kind(), $kind);
            assert!($lookup.stat.atime >= $datetime && $lookup.stat.atime < $datetime + Duration::seconds(5));
            assert!($lookup.stat.ctime >= $datetime && $lookup.stat.ctime < $datetime + Duration::seconds(5));
            assert!($lookup.stat.mtime >= $datetime && $lookup.stat.mtime < $datetime + Duration::seconds(5));
            assert_eq!($lookup.stat.size, $size);
        };
    }

    #[test_case(""; "unprefixed")]
    #[test_case("test_prefix/"; "prefixed")]
    #[tokio::test]
    async fn test_lookup(prefix: &str) {
        let bucket = "test_bucket";
        let client_config = MockClientConfig {
            bucket: bucket.to_string(),
            part_size: 1024 * 1024,
        };
        let client = Arc::new(MockClient::new(client_config));

        let keys = &[
            format!("{prefix}dir0/file0.txt"),
            format!("{prefix}dir0/sdir0/file0.txt"),
            format!("{prefix}dir0/sdir0/file1.txt"),
            format!("{prefix}dir0/sdir0/file2.txt"),
            format!("{prefix}dir0/sdir1/file0.txt"),
            format!("{prefix}dir0/sdir1/file1.txt"),
            format!("{prefix}dir1/sdir2/file0.txt"),
            format!("{prefix}dir1/sdir2/file1.txt"),
            format!("{prefix}dir1/sdir2/file2.txt"),
            format!("{prefix}dir1/sdir3/file0.txt"),
            format!("{prefix}dir1/sdir3/file1.txt"),
        ];

        let object_size = 30;
        let mut last_modified = OffsetDateTime::UNIX_EPOCH;
        for key in keys {
            let mut obj = MockObject::constant(0xaa, object_size, ETag::for_tests());
            last_modified += Duration::days(1);
            obj.set_last_modified(last_modified);
            client.add_object(key, obj);
        }

        let prefix = Prefix::new(prefix).expect("valid prefix");
        let ts = OffsetDateTime::now_utc();
        let superblock = Superblock::new(bucket, &prefix, Default::default());

        // Try it twice to test the inode reuse path too
        for _ in 0..2 {
            let dir0 = superblock
                .lookup(&client, FUSE_ROOT_INODE, &OsString::from("dir0"))
                .await
                .expect("should exist");
            assert_inode_stat!(dir0, InodeKind::Directory, ts, 0);
            assert_eq!(dir0.inode.full_key(), OsString::from(format!("{prefix}dir0/")));

            let dir1 = superblock
                .lookup(&client, FUSE_ROOT_INODE, &OsString::from("dir1"))
                .await
                .expect("should exist");
            assert_inode_stat!(dir1, InodeKind::Directory, ts, 0);
            assert_eq!(dir1.inode.full_key(), OsString::from(format!("{prefix}dir1/")));

            let sdir0 = superblock
                .lookup(&client, dir0.inode.ino(), &OsString::from("sdir0"))
                .await
                .expect("should exist");
            assert_inode_stat!(sdir0, InodeKind::Directory, ts, 0);
            assert_eq!(sdir0.inode.full_key(), OsString::from(format!("{prefix}dir0/sdir0/")));

            let sdir1 = superblock
                .lookup(&client, dir0.inode.ino(), &OsString::from("sdir1"))
                .await
                .expect("should exist");
            assert_inode_stat!(sdir1, InodeKind::Directory, ts, 0);
            assert_eq!(sdir1.inode.full_key(), OsString::from(format!("{prefix}dir0/sdir1/")));

            let sdir2 = superblock
                .lookup(&client, dir1.inode.ino(), &OsString::from("sdir2"))
                .await
                .expect("should exist");
            assert_inode_stat!(sdir2, InodeKind::Directory, ts, 0);
            assert_eq!(sdir2.inode.full_key(), OsString::from(format!("{prefix}dir1/sdir2/")));

            let sdir3 = superblock
                .lookup(&client, dir1.inode.ino(), &OsString::from("sdir3"))
                .await
                .expect("should exist");
            assert_inode_stat!(sdir3, InodeKind::Directory, ts, 0);
            assert_eq!(sdir3.inode.full_key(), OsString::from(format!("{prefix}dir1/sdir3/")));

            for (dir, sdir, ino, n) in &[
                (0, 0, sdir0.inode.ino(), 3),
                (0, 1, sdir1.inode.ino(), 2),
                (1, 2, sdir2.inode.ino(), 3),
                (1, 3, sdir3.inode.ino(), 2),
            ] {
                for i in 0..*n {
                    let file = superblock
                        .lookup(&client, *ino, &OsString::from(format!("file{i}.txt")))
                        .await
                        .expect("inode should exist");
                    // Grab last modified time according to mock S3
                    let modified_time = client
                        .head_object(bucket, file.inode.full_key())
                        .await
                        .expect("object should exist")
                        .object
                        .last_modified;
                    assert_inode_stat!(file, InodeKind::File, modified_time, object_size);
                    assert_eq!(
                        file.inode.full_key(),
                        OsString::from(format!("{prefix}dir{dir}/sdir{sdir}/file{i}.txt"))
                    );
                }
            }
        }
    }

    #[test_case(""; "unprefixed")]
    #[test_case("test_prefix/"; "prefixed")]
    #[tokio::test]
    async fn test_readdir(prefix: &str) {
        let client_config = MockClientConfig {
            bucket: "test_bucket".to_string(),
            part_size: 1024 * 1024,
        };
        let client = Arc::new(MockClient::new(client_config));

        let keys = &[
            format!("{prefix}dir0/file0.txt"),
            format!("{prefix}dir0/sdir0/file0.txt"),
            format!("{prefix}dir0/sdir0/file1.txt"),
            format!("{prefix}dir0/sdir0/file2.txt"),
            format!("{prefix}dir0/sdir1/file0.txt"),
            format!("{prefix}dir0/sdir1/file1.txt"),
            format!("{prefix}dir1/sdir2/file0.txt"),
            format!("{prefix}dir1/sdir2/file1.txt"),
            format!("{prefix}dir1/sdir2/file2.txt"),
            format!("{prefix}dir1/sdir3/file0.txt"),
            format!("{prefix}dir1/sdir3/file1.txt"),
        ];

        let last_modified = OffsetDateTime::UNIX_EPOCH + Duration::days(30);
        for key in keys {
            let mut obj = MockObject::constant(0xaa, 30, ETag::for_tests());
            obj.set_last_modified(last_modified);
            client.add_object(key, obj);
        }

        let prefix = Prefix::new(prefix).expect("valid prefix");
        let ts = OffsetDateTime::now_utc();
        let superblock = Superblock::new("test_bucket", &prefix, Default::default());

        // Try it all twice to test inode reuse
        for _ in 0..2 {
            let dir_handle = superblock.readdir(&client, FUSE_ROOT_INODE, 2).await.unwrap();
            let entries = dir_handle.collect(&client).await.unwrap();
            assert_eq!(
                entries.iter().map(|entry| entry.inode.name()).collect::<Vec<_>>(),
                &["dir0", "dir1"]
            );
            assert_inode_stat!(entries[0], InodeKind::Directory, ts, 0);
            assert_inode_stat!(entries[1], InodeKind::Directory, ts, 0);

            let dir0_inode = entries[0].inode.ino();
            let dir_handle = superblock.readdir(&client, dir0_inode, 2).await.unwrap();
            let entries = dir_handle.collect(&client).await.unwrap();
            assert_eq!(
                entries.iter().map(|entry| entry.inode.name()).collect::<Vec<_>>(),
                &["file0.txt", "sdir0", "sdir1"]
            );

            assert_inode_stat!(entries[0], InodeKind::File, last_modified, 30);
            assert_inode_stat!(entries[1], InodeKind::Directory, ts, 0);
            assert_inode_stat!(entries[2], InodeKind::Directory, ts, 0);

            let sdir0_inode = entries[1].inode.ino();
            let dir_handle = superblock.readdir(&client, sdir0_inode, 2).await.unwrap();
            let entries = dir_handle.collect(&client).await.unwrap();
            assert_eq!(
                entries.iter().map(|entry| entry.inode.name()).collect::<Vec<_>>(),
                &["file0.txt", "file1.txt", "file2.txt"]
            );
            for entry in entries {
                assert_inode_stat!(entry, InodeKind::File, last_modified, 30);
            }
        }
    }

    #[test_case(""; "unprefixed")]
    #[test_case("test_prefix/"; "prefixed")]
    #[tokio::test]
    async fn test_readdir_no_remote_keys(prefix: &str) {
        let client_config = MockClientConfig {
            bucket: "test_bucket".to_string(),
            part_size: 1024 * 1024,
        };
        let client = Arc::new(MockClient::new(client_config));

        let prefix = Prefix::new(prefix).expect("valid prefix");
        let superblock = Superblock::new("test_bucket", &prefix, Default::default());

        let mut expected_list = Vec::new();

        // Create local keys
        for i in 0..5 {
            let filename = format!("file{i}.txt");
            let new_inode = superblock
                .create(
                    &client,
                    FUSE_ROOT_INODE,
                    OsStr::from_bytes(filename.as_bytes()),
                    InodeKind::File,
                )
                .await
                .unwrap();
            superblock
                .write(&client, new_inode.inode.ino(), FUSE_ROOT_INODE)
                .await
                .unwrap();
            expected_list.push(filename);
        }

        // Try it all twice to test inode reuse
        for _ in 0..2 {
            let dir_handle = superblock.readdir(&client, FUSE_ROOT_INODE, 2).await.unwrap();
            let entries = dir_handle.collect(&client).await.unwrap();
            assert_eq!(
                entries.iter().map(|entry| entry.inode.name()).collect::<Vec<_>>(),
                expected_list
            );
        }
    }

    #[test_case(""; "unprefixed")]
    #[test_case("test_prefix/"; "prefixed")]
    #[tokio::test]
    async fn test_readdir_local_keys_after_remote_keys(prefix: &str) {
        let client_config = MockClientConfig {
            bucket: "test_bucket".to_string(),
            part_size: 1024 * 1024,
        };
        let client = Arc::new(MockClient::new(client_config));

        let prefix = Prefix::new(prefix).expect("valid prefix");
        let superblock = Superblock::new("test_bucket", &prefix, Default::default());

        let mut expected_list = Vec::new();

        let remote_filenames = ["file0.txt", "file1.txt", "file2.txt"];

        let last_modified = OffsetDateTime::UNIX_EPOCH + Duration::days(30);
        for filename in remote_filenames {
            let mut obj = MockObject::constant(0xaa, 30, ETag::for_tests());
            obj.set_last_modified(last_modified);
            let key = format!("{prefix}{filename}");
            client.add_object(&key, obj);
            expected_list.push(filename.to_owned());
        }

        // Create local keys
        for i in 0..5 {
            let filename = format!("newfile{i}.txt");
            let new_inode = superblock
                .create(
                    &client,
                    FUSE_ROOT_INODE,
                    OsStr::from_bytes(filename.as_bytes()),
                    InodeKind::File,
                )
                .await
                .unwrap();
            superblock
                .write(&client, new_inode.inode.ino(), FUSE_ROOT_INODE)
                .await
                .unwrap();
            expected_list.push(filename);
        }

        // Try it all twice to test inode reuse
        for _ in 0..2 {
            let dir_handle = superblock.readdir(&client, FUSE_ROOT_INODE, 2).await.unwrap();
            let entries = dir_handle.collect(&client).await.unwrap();
            assert_eq!(
                entries.iter().map(|entry| entry.inode.name()).collect::<Vec<_>>(),
                expected_list
            );
        }
    }

    #[test_case(""; "unprefixed")]
    #[test_case("test_prefix/"; "prefixed")]
    #[tokio::test]
    async fn test_create_local_dir(prefix: &str) {
        let client_config = MockClientConfig {
            bucket: "test_bucket".to_string(),
            part_size: 1024 * 1024,
        };
        let client = Arc::new(MockClient::new(client_config));
        let prefix = Prefix::new(prefix).expect("valid prefix");
        let superblock = Superblock::new("test_bucket", &prefix, Default::default());

        // Create local directory
        let dirname = "local_dir";
        superblock
            .create(&client, FUSE_ROOT_INODE, dirname.as_ref(), InodeKind::Directory)
            .await
            .unwrap();

        let lookedup = superblock
            .lookup(&client, FUSE_ROOT_INODE, dirname.as_ref())
            .await
            .expect("lookup should succeed on local dirs");
        assert_eq!(
            lookedup
                .inode
                .get_inode_state()
                .expect("should get Inode state with read lock")
                .write_status,
            WriteStatus::LocalUnopened
        );

        let dir_handle = superblock.readdir(&client, FUSE_ROOT_INODE, 2).await.unwrap();
        let entries = dir_handle.collect(&client).await.unwrap();
        assert_eq!(
            entries.iter().map(|entry| entry.inode.name()).collect::<Vec<_>>(),
            vec![dirname]
        );

        // Check that local directories are not present in the client
        let prefix = format!("{prefix}{dirname}");
        assert!(!client.contains_prefix(&prefix));
    }

    #[test_case(""; "unprefixed")]
    #[test_case("test_prefix/"; "prefixed")]
    #[tokio::test]
    async fn test_readdir_lookup_after_rmdir(prefix: &str) {
        let client_config = MockClientConfig {
            bucket: "test_bucket".to_string(),
            part_size: 1024 * 1024,
        };
        let client = Arc::new(MockClient::new(client_config));
        let prefix = Prefix::new(prefix).expect("valid prefix");
        let superblock = Superblock::new("test_bucket", &prefix, Default::default());

        // Create local directory
        let dirname = "local_dir";
        let LookedUp { inode, .. } = superblock
            .create(&client, FUSE_ROOT_INODE, dirname.as_ref(), InodeKind::Directory)
            .await
            .expect("Should be able to create directory");

        superblock
            .rmdir(&client, FUSE_ROOT_INODE, dirname.as_ref())
            .await
            .expect("rmdir on empty local directory should succeed");

        superblock
            .lookup(&client, FUSE_ROOT_INODE, dirname.as_ref())
            .await
            .expect_err("should not do lookup on removed directory");

        superblock
            .readdir(&client, inode.ino(), 2)
            .await
            .expect_err("should not do readdir on removed directory");

        superblock
            .getattr(&client, inode.ino(), false)
            .await
            .expect_err("should not do getattr on removed directory");
    }

    #[test_case(""; "unprefixed")]
    #[test_case("test_prefix/"; "prefixed")]
    #[tokio::test]
    async fn test_rmdir_delete_status(prefix: &str) {
        let client_config = MockClientConfig {
            bucket: "test_bucket".to_string(),
            part_size: 1024 * 1024,
        };
        let client = Arc::new(MockClient::new(client_config));
        let prefix = Prefix::new(prefix).expect("valid prefix");
        let superblock = Superblock::new("test_bucket", &prefix, Default::default());

        // Create local directory
        let dirname = "local_dir";
        let LookedUp { inode, .. } = superblock
            .create(&client, FUSE_ROOT_INODE, dirname.as_ref(), InodeKind::Directory)
            .await
            .expect("Should be able to create directory");

        superblock
            .rmdir(&client, FUSE_ROOT_INODE, dirname.as_ref())
            .await
            .expect("rmdir on empty local directory should succeed");

        let parent = superblock.inner.get(FUSE_ROOT_INODE).unwrap();
        let parent_state = parent
            .get_inode_state()
            .expect("should get parent state with read lock");
        match &parent_state.kind_data {
            InodeKindData::File {} => unreachable!("Parent can only be a Directory"),
            InodeKindData::Directory {
                children,
                writing_children,
                ..
            } => {
                assert!(writing_children.get(&inode.ino()).is_none());
                assert!(children.get(inode.name()).is_none());
            }
        }

        inode
            .get_inode_state()
            .expect_err("Should not be able to get deleted Inode");
    }

    #[test_case(""; "unprefixed")]
    #[test_case("test_prefix/"; "prefixed")]
    #[tokio::test]
    async fn test_parent_readdir_after_rmdir(prefix: &str) {
        let client_config = MockClientConfig {
            bucket: "test_bucket".to_string(),
            part_size: 1024 * 1024,
        };
        let client = Arc::new(MockClient::new(client_config));
        let prefix = Prefix::new(prefix).expect("valid prefix");
        let superblock = Superblock::new("test_bucket", &prefix, Default::default());

        // Create local directory
        let dirname = "local_dir";
        superblock
            .create(&client, FUSE_ROOT_INODE, dirname.as_ref(), InodeKind::Directory)
            .await
            .expect("Should be able to create directory");

        let dirname_to_stay = "staying_local_dir";
        superblock
            .create(&client, FUSE_ROOT_INODE, dirname_to_stay.as_ref(), InodeKind::Directory)
            .await
            .expect("Should be able to create directory");

        superblock
            .rmdir(&client, FUSE_ROOT_INODE, dirname.as_ref())
            .await
            .expect("rmdir on empty local directory should succeed");

        // removed directory should not appear in readdir of parent
        let dir_handle = superblock.readdir(&client, FUSE_ROOT_INODE, 2).await.unwrap();
        let entries = dir_handle.collect(&client).await.unwrap();
        assert_eq!(
            entries.iter().map(|entry| entry.inode.name()).collect::<Vec<_>>(),
            &[dirname_to_stay]
        );
    }

    #[tokio::test]
    async fn test_finish_writing_convert_parent_local_dirs_to_remote() {
        let client_config = MockClientConfig {
            bucket: "test_bucket".to_string(),
            part_size: 1024 * 1024,
        };
        let client = Arc::new(MockClient::new(client_config));
        let superblock = Superblock::new("test_bucket", &Default::default(), Default::default());

        let nested_dirs = (0..5).map(|i| format!("level{i}")).collect::<Vec<_>>();
        let leaf_dir_ino = {
            let mut parent_dir_ino = FUSE_ROOT_INODE;
            for dirname in &nested_dirs {
                let dir_lookedup = superblock
                    .create(&client, parent_dir_ino, dirname.as_ref(), InodeKind::Directory)
                    .await
                    .unwrap();

                assert_eq!(
                    dir_lookedup
                        .inode
                        .get_inode_state()
                        .expect("should get inode state with read lock")
                        .write_status,
                    WriteStatus::LocalUnopened
                );

                parent_dir_ino = dir_lookedup.inode.ino();
            }
            parent_dir_ino
        };

        // Create object under leaf dir
        let filename = "newfile.txt";
        let new_inode = superblock
            .create(
                &client,
                leaf_dir_ino,
                OsStr::from_bytes(filename.as_bytes()),
                InodeKind::File,
            )
            .await
            .unwrap();

        let writehandle = superblock
            .write(&client, new_inode.inode.ino(), leaf_dir_ino)
            .await
            .unwrap();

        // Invoke [finish_writing], without actually adding the
        // object to the client
        writehandle.finish_writing().unwrap();

        // All nested dirs disappear
        let dirname = nested_dirs.first().unwrap();
        let lookedup = superblock.lookup(&client, FUSE_ROOT_INODE, dirname.as_ref()).await;
        assert!(matches!(lookedup, Err(InodeError::FileDoesNotExist)));
    }

    #[tokio::test]
    async fn test_inode_reuse() {
        let client_config = MockClientConfig {
            bucket: "test_bucket".to_string(),
            part_size: 1024 * 1024,
        };
        let client = Arc::new(MockClient::new(client_config));
        client.add_object("dir1/file1.txt", MockObject::constant(0xaa, 30, ETag::for_tests()));

        let superblock = Superblock::new("test_bucket", &Default::default(), Default::default());

        for _ in 0..2 {
            let dir1_1 = superblock
                .lookup(&client, FUSE_ROOT_INODE, OsStr::from_bytes("dir1".as_bytes()))
                .await
                .unwrap();
            let dir1_2 = superblock
                .lookup(&client, FUSE_ROOT_INODE, OsStr::from_bytes("dir1".as_bytes()))
                .await
                .unwrap();
            assert_eq!(dir1_1.inode.ino(), dir1_2.inode.ino());

            let file1_1 = superblock
                .lookup(&client, dir1_1.inode.ino(), OsStr::from_bytes("file1.txt".as_bytes()))
                .await
                .unwrap();
            let file1_2 = superblock
                .lookup(&client, dir1_1.inode.ino(), OsStr::from_bytes("file1.txt".as_bytes()))
                .await
                .unwrap();
            assert_eq!(file1_1.inode.ino(), file1_2.inode.ino());
        }
    }

    #[test_case(""; "no subdirectory")]
    #[test_case("subdir/"; "with subdirectory")]
    #[tokio::test]
    async fn test_lookup_directory_overlap(subdir: &str) {
        let client_config = MockClientConfig {
            bucket: "test_bucket".to_string(),
            part_size: 1024 * 1024,
        };
        let client = Arc::new(MockClient::new(client_config));
        // In this test the `/` delimiter comes back to bite us. `dir-1/` comes before `dir/` in
        // lexicographical order (- is ASCII 0x2d, / is ASCII 0x2f), so `dir-1` will be the first
        // common prefix when we do ListObjects with prefix = 'dir'. But `dir` comes before `dir-1`
        // in lexicographical order, so `dir` will be the first common prefix when we do ListObjects
        // with prefix = ''.
        client.add_object(
            &format!("dir/{subdir}file1.txt"),
            MockObject::constant(0xaa, 30, ETag::for_tests()),
        );
        client.add_object(
            &format!("dir-1/{subdir}file1.txt"),
            MockObject::constant(0xaa, 30, ETag::for_tests()),
        );

        let superblock = Superblock::new("test_bucket", &Default::default(), Default::default());

        let dir_handle = superblock.readdir(&client, FUSE_ROOT_INODE, 2).await.unwrap();
        let entries = dir_handle.collect(&client).await.unwrap();
        assert_eq!(
            entries.iter().map(|entry| entry.inode.name()).collect::<Vec<_>>(),
            &["dir", "dir-1"]
        );

        let dir = superblock
            .lookup(&client, FUSE_ROOT_INODE, OsStr::from_bytes("dir".as_bytes()))
            .await
            .unwrap();
        assert_eq!(dir.inode.full_key(), OsString::from("dir/"));
    }

    #[tokio::test]
    async fn test_invalid_names() {
        let client_config = MockClientConfig {
            bucket: "test_bucket".to_string(),
            part_size: 1024 * 1024,
        };
        let client = Arc::new(MockClient::new(client_config));

        // The only valid key here is "dir1/a", so we should see a directory called "dir1" and a
        // file inside it called "a".
        client.add_object(
            "dir1/",
            MockObject::constant(0xaa, 30, ETag::from_str("test_etag_1").unwrap()),
        );
        client.add_object(
            "dir1//",
            MockObject::constant(0xaa, 30, ETag::from_str("test_etag_2").unwrap()),
        );
        client.add_object(
            "dir1/a",
            MockObject::constant(0xaa, 30, ETag::from_str("test_etag_3").unwrap()),
        );
        client.add_object(
            "dir1/.",
            MockObject::constant(0xaa, 30, ETag::from_str("test_etag_4").unwrap()),
        );
        client.add_object(
            "dir1/./a",
            MockObject::constant(0xaa, 30, ETag::from_str("test_etag_5").unwrap()),
        );

        let superblock = Superblock::new("test_bucket", &Default::default(), Default::default());
        let dir_handle = superblock.readdir(&client, FUSE_ROOT_INODE, 2).await.unwrap();
        let entries = dir_handle.collect(&client).await.unwrap();
        assert_eq!(
            entries.iter().map(|entry| entry.inode.name()).collect::<Vec<_>>(),
            &["dir1"]
        );

        let dir1_ino = entries[0].inode.ino();
        let dir_handle = superblock.readdir(&client, dir1_ino, 2).await.unwrap();
        let entries = dir_handle.collect(&client).await.unwrap();
        assert_eq!(
            entries.iter().map(|entry| entry.inode.name()).collect::<Vec<_>>(),
            &["a"]
        );

        // Neither of these keys should exist in the directory
        for key in ["/", "."] {
            let lookup = superblock
                .lookup(&client, dir1_ino, OsStr::from_bytes(key.as_bytes()))
                .await;
            assert!(matches!(lookup, Err(InodeError::InvalidFileName(_))));
        }
    }

    #[test]
    fn test_inodestat_constructors() {
        let ts = OffsetDateTime::UNIX_EPOCH + Duration::days(90);
        let file_inodestat = InodeStat::for_file(128, ts, None, Default::default());
        assert_eq!(file_inodestat.size, 128);
        assert_eq!(file_inodestat.atime, ts);
        assert_eq!(file_inodestat.ctime, ts);
        assert_eq!(file_inodestat.mtime, ts);

        let ts = OffsetDateTime::UNIX_EPOCH + Duration::days(180);
        let file_inodestat = InodeStat::for_directory(ts, Default::default());
        assert_eq!(file_inodestat.size, 0);
        assert_eq!(file_inodestat.atime, ts);
        assert_eq!(file_inodestat.ctime, ts);
        assert_eq!(file_inodestat.mtime, ts);
    }
}<|MERGE_RESOLUTION|>--- conflicted
+++ resolved
@@ -380,7 +380,66 @@
         Ok(LookedUp { inode, stat })
     }
 
-<<<<<<< HEAD
+    /// Remove local-only empty directory, i.e., the ones created by mkdir.
+    /// It does not affect empty directories represented remotely with directory markers.  
+    pub async fn rmdir<OC: ObjectClient>(
+        &self,
+        client: &OC,
+        parent_ino: InodeNo,
+        name: &OsStr,
+    ) -> Result<(), InodeError> {
+        let LookedUp { inode, .. } = self.lookup(client, parent_ino, name).await?;
+
+        if inode.kind() == InodeKind::File {
+            return Err(InodeError::NotADirectory(inode.ino()));
+        }
+
+        let parent = self.inner.get(parent_ino)?;
+        let mut parent_state = parent.get_mut_inode_state()?;
+        let mut inode_state = inode.get_mut_inode_state()?;
+
+        match &inode_state.write_status {
+            WriteStatus::LocalOpen => unreachable!("A directory cannot be in Local open state"),
+            WriteStatus::Remote => {
+                return Err(InodeError::CannotRemoveRemoteDirectory(inode.ino()));
+            }
+            WriteStatus::LocalUnopened => match &mut inode_state.kind_data {
+                InodeKindData::File {} => unreachable!("Already checked that inode is a directory"),
+                InodeKindData::Directory {
+                    writing_children,
+                    deleted,
+                    ..
+                } => {
+                    if !writing_children.is_empty() {
+                        return Err(InodeError::DirectoryNotEmpty(inode.ino()));
+                    }
+                    *deleted = true;
+                }
+            },
+        }
+
+        match &mut parent_state.kind_data {
+            InodeKindData::File {} => {
+                debug_assert!(false, "inodes never change kind");
+                return Err(InodeError::NotADirectory(parent.ino()));
+            }
+            InodeKindData::Directory {
+                children,
+                writing_children,
+                ..
+            } => {
+                let removed = writing_children.remove(&inode.ino());
+                debug_assert!(
+                    removed,
+                    "should be able to remove the directory from its parents writing children as it was local"
+                );
+                children.remove(inode.name());
+            }
+        }
+
+        Ok(())
+    }
+
     /// Unlink the entry described by `parent_ino` and `name`.
     ///
     /// If the entry exists, delete it from S3 and the superblock.
@@ -389,17 +448,11 @@
     /// so we can safely ignore concurrent operations within the same Mountpoint process to the file and its parent.
     /// See: https://www.kernel.org/doc/html/next/filesystems/directory-locking.html
     pub async fn unlink<OC: ObjectClient>(
-=======
-    /// Remove local-only empty directory, i.e., the ones created by mkdir.
-    /// It does not affect empty directories represented remotely with directory markers.  
-    pub async fn rmdir<OC: ObjectClient>(
->>>>>>> 91f44b5e
         &self,
         client: &OC,
         parent_ino: InodeNo,
         name: &OsStr,
     ) -> Result<(), InodeError> {
-<<<<<<< HEAD
         let parent = self.inner.get(parent_ino)?;
         let LookedUp { inode, .. } = self.lookup(client, parent_ino, name).await?;
 
@@ -408,7 +461,7 @@
         }
 
         let write_status = {
-            let inode_state = inode.inner.sync.read().unwrap();
+            let inode_state = inode.get_inode_state()?;
             inode_state.write_status
         };
 
@@ -443,7 +496,7 @@
             }
         }
 
-        let mut parent_state = parent.inner.sync.write().unwrap();
+        let mut parent_state = parent.get_mut_inode_state()?;
         match &mut parent_state.kind_data {
             InodeKindData::File { .. } => {
                 debug_assert!(false, "inodes never change kind");
@@ -464,56 +517,6 @@
                 );
             }
         };
-=======
-        let LookedUp { inode, .. } = self.lookup(client, parent_ino, name).await?;
-
-        if inode.kind() == InodeKind::File {
-            return Err(InodeError::NotADirectory(inode.ino()));
-        }
-
-        let parent = self.inner.get(parent_ino)?;
-        let mut parent_state = parent.get_mut_inode_state()?;
-        let mut inode_state = inode.get_mut_inode_state()?;
-
-        match &inode_state.write_status {
-            WriteStatus::LocalOpen => unreachable!("A directory cannot be in Local open state"),
-            WriteStatus::Remote => {
-                return Err(InodeError::CannotRemoveRemoteDirectory(inode.ino()));
-            }
-            WriteStatus::LocalUnopened => match &mut inode_state.kind_data {
-                InodeKindData::File {} => unreachable!("Already checked that inode is a directory"),
-                InodeKindData::Directory {
-                    writing_children,
-                    deleted,
-                    ..
-                } => {
-                    if !writing_children.is_empty() {
-                        return Err(InodeError::DirectoryNotEmpty(inode.ino()));
-                    }
-                    *deleted = true;
-                }
-            },
-        }
-
-        match &mut parent_state.kind_data {
-            InodeKindData::File {} => {
-                debug_assert!(false, "inodes never change kind");
-                return Err(InodeError::NotADirectory(parent.ino()));
-            }
-            InodeKindData::Directory {
-                children,
-                writing_children,
-                ..
-            } => {
-                let removed = writing_children.remove(&inode.ino());
-                debug_assert!(
-                    removed,
-                    "should be able to remove the directory from its parents writing children as it was local"
-                );
-                children.remove(inode.name());
-            }
-        }
->>>>>>> 91f44b5e
 
         Ok(())
     }
@@ -1066,15 +1069,12 @@
     InodeNotWritable(InodeNo),
     #[error("inode {0} is not readable while being written")]
     InodeNotReadableWhileWriting(InodeNo),
-<<<<<<< HEAD
-    #[error("inode {0} cannot be unlinked while being written")]
-    UnlinkNotPermittedWhileWriting(InodeNo),
-=======
     #[error("remote directory cannot be removed at inode {0}")]
     CannotRemoveRemoteDirectory(InodeNo),
     #[error("non-empty directory cannot be removed at inode {0}")]
     DirectoryNotEmpty(InodeNo),
->>>>>>> 91f44b5e
+    #[error("inode {0} cannot be unlinked while being written")]
+    UnlinkNotPermittedWhileWriting(InodeNo),
 }
 
 #[cfg(test)]
