//! Links _fuser_ method calls into Mountpoint's filesystem code in [crate::fs].

use futures::executor::block_on;
use futures::task::Spawn;
use std::ffi::OsStr;
use std::time::Duration;
use tracing::{instrument, Instrument};

use crate::fs::{DirectoryReplier, InodeNo, ReadReplier, S3Filesystem, S3FilesystemConfig};
use crate::prefix::Prefix;
use fuser::{
    FileAttr, Filesystem, KernelConfig, ReplyAttr, ReplyData, ReplyEmpty, ReplyEntry, ReplyOpen, ReplyWrite, Request,
};
use mountpoint_s3_client::ObjectClient;

pub mod session;

/// This is just a thin wrapper around [S3Filesystem] that implements the actual `fuser` protocol,
/// so that we can test our actual filesystem implementation without having actual FUSE in the loop.
pub struct S3FuseFilesystem<Client: ObjectClient, Runtime> {
    fs: S3Filesystem<Client, Runtime>,
}

impl<Client, Runtime> S3FuseFilesystem<Client, Runtime>
where
    Client: ObjectClient + Send + Sync + 'static,
    Runtime: Spawn + Send + Sync,
{
    pub fn new(client: Client, runtime: Runtime, bucket: &str, prefix: &Prefix, config: S3FilesystemConfig) -> Self {
        let fs = S3Filesystem::new(client, runtime, bucket, prefix, config);

        Self { fs }
    }
}

impl<Client, Runtime> Filesystem for S3FuseFilesystem<Client, Runtime>
where
    Client: ObjectClient + Send + Sync + 'static,
    Runtime: Spawn + Send + Sync,
{
    #[instrument(level = "debug", skip_all)]
    fn init(&self, _req: &Request<'_>, config: &mut KernelConfig) -> Result<(), libc::c_int> {
        block_on(self.fs.init(config).in_current_span())
    }

    #[instrument(level="debug", skip_all, fields(req=_req.unique(), ino=parent, name=?name))]
    fn lookup(&self, _req: &Request<'_>, parent: InodeNo, name: &OsStr, reply: ReplyEntry) {
        match block_on(self.fs.lookup(parent, name).in_current_span()) {
            Ok(entry) => reply.entry(&entry.ttl, &entry.attr, entry.generation),
            Err(e) => reply.error(e),
        }
    }

    #[instrument(level="debug", skip_all, fields(req=_req.unique(), ino=ino))]
    fn getattr(&self, _req: &Request<'_>, ino: InodeNo, reply: ReplyAttr) {
        match block_on(self.fs.getattr(ino).in_current_span()) {
            Ok(attr) => reply.attr(&attr.ttl, &attr.attr),
            Err(e) => reply.error(e),
        }
    }

    #[instrument(level="debug", skip_all, fields(req=_req.unique(), ino=ino))]
    fn open(&self, _req: &Request<'_>, ino: InodeNo, flags: i32, reply: ReplyOpen) {
        match block_on(self.fs.open(ino, flags).in_current_span()) {
            Ok(opened) => reply.opened(opened.fh, opened.flags),
            Err(e) => reply.error(e),
        }
    }

    #[instrument(level="debug", skip_all, fields(req=_req.unique(), ino=ino, fh=fh, offset=offset, size=size))]
    fn read(
        &self,
        _req: &Request<'_>,
        ino: InodeNo,
        fh: u64,
        offset: i64,
        size: u32,
        flags: i32,
        lock: Option<u64>,
        reply: ReplyData,
    ) {
        let mut bytes_sent = 0;

        struct Replied(());

        struct ReplyRead<'a> {
            inner: fuser::ReplyData,
            bytes_sent: &'a mut usize,
        }

        impl ReadReplier for ReplyRead<'_> {
            type Replied = Replied;

            fn data(self, data: &[u8]) -> Replied {
                self.inner.data(data);
                *self.bytes_sent = data.len();
                Replied(())
            }

            fn error(self, error: libc::c_int) -> Replied {
                self.inner.error(error);
                Replied(())
            }
        }

        let replier = ReplyRead {
            inner: reply,
            bytes_sent: &mut bytes_sent,
        };
        block_on(
            self.fs
                .read(ino, fh, offset, size, flags, lock, replier)
                .in_current_span(),
        );
        // return value of read is proof a reply was sent

        metrics::counter!("fuse.bytes_read", bytes_sent as u64);
    }

    #[instrument(level="debug", skip_all, fields(req=_req.unique(), ino=parent))]
    fn opendir(&self, _req: &Request<'_>, parent: InodeNo, flags: i32, reply: ReplyOpen) {
        match block_on(self.fs.opendir(parent, flags).in_current_span()) {
            Ok(opened) => reply.opened(opened.fh, opened.flags),
            Err(e) => reply.error(e),
        }
    }

    #[instrument(level="debug", skip_all, fields(req=_req.unique(), ino=parent, fh=fh, offset=offset))]
    fn readdir(&self, _req: &Request<'_>, parent: InodeNo, fh: u64, offset: i64, mut reply: fuser::ReplyDirectory) {
        struct ReplyDirectory<'a> {
            inner: &'a mut fuser::ReplyDirectory,
        }

        impl<'a> DirectoryReplier for ReplyDirectory<'a> {
            fn add<T: AsRef<OsStr>>(
                &mut self,
                ino: InodeNo,
                offset: i64,
                name: T,
                attr: FileAttr,
                _generation: u64,
                _ttl: Duration,
            ) -> bool {
                self.inner.add(ino, offset, attr.kind, name)
            }
        }

        let replier = ReplyDirectory { inner: &mut reply };

        match block_on(self.fs.readdir(parent, fh, offset, replier).in_current_span()) {
            Ok(_) => reply.ok(),
            Err(e) => reply.error(e),
        }
    }

    #[instrument(level="debug", skip_all, fields(req=_req.unique(), ino=parent, fh=fh, offset=offset))]
    fn readdirplus(
        &self,
        _req: &Request<'_>,
        parent: InodeNo,
        fh: u64,
        offset: i64,
        mut reply: fuser::ReplyDirectoryPlus,
    ) {
        struct ReplyDirectoryPlus<'a> {
            inner: &'a mut fuser::ReplyDirectoryPlus,
        }

        impl<'a> DirectoryReplier for ReplyDirectoryPlus<'a> {
            fn add<T: AsRef<OsStr>>(
                &mut self,
                ino: u64,
                offset: i64,
                name: T,
                attr: FileAttr,
                generation: u64,
                ttl: Duration,
            ) -> bool {
                self.inner.add(ino, offset, name, &ttl, &attr, generation)
            }
        }

        let replier = ReplyDirectoryPlus { inner: &mut reply };

        match block_on(self.fs.readdir(parent, fh, offset, replier).in_current_span()) {
            Ok(_) => reply.ok(),
            Err(e) => reply.error(e),
        }
    }

    #[instrument(level="debug", skip_all, fields(req=_req.unique(), ino=ino, fh=fh))]
    fn release(
        &self,
        _req: &Request<'_>,
        ino: InodeNo,
        fh: u64,
        flags: i32,
        lock_owner: Option<u64>,
        flush: bool,
        reply: ReplyEmpty,
    ) {
        match block_on(self.fs.release(ino, fh, flags, lock_owner, flush).in_current_span()) {
            Ok(()) => reply.ok(),
            Err(e) => reply.error(e),
        }
    }

    #[instrument(level="debug", skip_all, fields(req=_req.unique(), ino=ino, fh=fh))]
    fn releasedir(&self, _req: &Request<'_>, ino: u64, fh: u64, flags: i32, reply: ReplyEmpty) {
        match block_on(self.fs.releasedir(ino, fh, flags).in_current_span()) {
            Ok(()) => reply.ok(),
            Err(e) => reply.error(e),
        }
    }

    #[instrument(level="debug", skip_all, fields(req=_req.unique(), parent=parent, name=?name))]
    fn mknod(
        &self,
        _req: &Request<'_>,
        parent: InodeNo,
        name: &OsStr,
        mode: u32,
        umask: u32,
        rdev: u32,
        reply: ReplyEntry,
    ) {
        // mode_t is u32 on Linux but u16 on macOS, so cast it here
        let mode = mode as libc::mode_t;

        match block_on(self.fs.mknod(parent, name, mode, umask, rdev).in_current_span()) {
            Ok(entry) => reply.entry(&entry.ttl, &entry.attr, entry.generation),
            Err(e) => reply.error(e),
        }
    }

    #[instrument(level="debug", skip_all, fields(req=_req.unique(), parent=parent, name=?name))]
    fn mkdir(&self, _req: &Request<'_>, parent: u64, name: &OsStr, mode: u32, umask: u32, reply: ReplyEntry) {
        // mode_t is u32 on Linux but u16 on macOS, so cast it here
        let mode = mode as libc::mode_t;

        match block_on(self.fs.mkdir(parent, name, mode, umask).in_current_span()) {
            Ok(entry) => reply.entry(&entry.ttl, &entry.attr, entry.generation),
            Err(e) => reply.error(e),
        }
    }

    #[instrument(level="debug", skip_all, fields(req=_req.unique(), ino=ino, fh=fh, offset=offset, length=data.len()))]
    fn write(
        &self,
        _req: &Request<'_>,
        ino: InodeNo,
        fh: u64,
        offset: i64,
        data: &[u8],
        write_flags: u32,
        flags: i32,
        lock_owner: Option<u64>,
        reply: ReplyWrite,
    ) {
        match block_on(
            self.fs
                .write(ino, fh, offset, data, write_flags, flags, lock_owner)
                .in_current_span(),
        ) {
            Ok(bytes_written) => reply.written(bytes_written),
            Err(e) => reply.error(e),
        }
    }

    #[instrument(level="debug", skip_all, fields(req=_req.unique(), parent=parent, name=?name))]
<<<<<<< HEAD
    fn unlink(&self, _req: &Request<'_>, parent: InodeNo, name: &OsStr, reply: ReplyEmpty) {
        match block_on(self.fs.unlink(parent, name).in_current_span()) {
=======
    fn rmdir(&self, _req: &Request<'_>, parent: u64, name: &OsStr, reply: ReplyEmpty) {
        match block_on(self.fs.rmdir(parent, name).in_current_span()) {
>>>>>>> 91f44b5e
            Ok(()) => reply.ok(),
            Err(e) => reply.error(e),
        }
    }
}<|MERGE_RESOLUTION|>--- conflicted
+++ resolved
@@ -268,13 +268,16 @@
     }
 
     #[instrument(level="debug", skip_all, fields(req=_req.unique(), parent=parent, name=?name))]
-<<<<<<< HEAD
+    fn rmdir(&self, _req: &Request<'_>, parent: u64, name: &OsStr, reply: ReplyEmpty) {
+        match block_on(self.fs.rmdir(parent, name).in_current_span()) {
+            Ok(()) => reply.ok(),
+            Err(e) => reply.error(e),
+        }
+    }
+
+    #[instrument(level="debug", skip_all, fields(req=_req.unique(), parent=parent, name=?name))]
     fn unlink(&self, _req: &Request<'_>, parent: InodeNo, name: &OsStr, reply: ReplyEmpty) {
         match block_on(self.fs.unlink(parent, name).in_current_span()) {
-=======
-    fn rmdir(&self, _req: &Request<'_>, parent: u64, name: &OsStr, reply: ReplyEmpty) {
-        match block_on(self.fs.rmdir(parent, name).in_current_span()) {
->>>>>>> 91f44b5e
             Ok(()) => reply.ok(),
             Err(e) => reply.error(e),
         }
