--- conflicted
+++ resolved
@@ -745,15 +745,10 @@
         .boxed()
     }
 
-<<<<<<< HEAD
+    /// Compare the contents of a given reference file to the system under test (SUT),
+    /// by opening and reading the file from the SUT.
     async fn compare_file<'a>(&'a self, fs_ino: InodeNo, ref_file: &'a MockObject) {
         let fh = match self.fs.open(fs_ino, OpenFlags::empty(), 0).await {
-=======
-    /// Compare the contents of a given reference file to the system under test (SUT),
-    /// by opening and reading the file from the SUT.
-    async fn compare_file<'a>(&'a self, fs_file: InodeNo, ref_file: &'a MockObject) {
-        let fh = match self.fs.open(fs_file, OpenFlags::empty(), 0).await {
->>>>>>> 98fb461f
             Ok(ret) => ret.fh,
             Err(e) => panic!("failed to open ino {fs_ino} for content comparison: {e:?}"),
         };
