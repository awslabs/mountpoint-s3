--- conflicted
+++ resolved
@@ -27,11 +27,9 @@
 
     fn contains_dir(&mut self, key: &str) -> Result<bool, Box<dyn std::error::Error>>;
 
-<<<<<<< HEAD
     fn contains_key(&mut self, key: &str) -> Result<bool, Box<dyn std::error::Error>>;
-=======
+
     fn is_upload_in_progress(&mut self, key: &str) -> Result<bool, Box<dyn std::error::Error>>;
->>>>>>> e37c7a4a
 }
 
 pub type TestClientBox = Box<dyn TestClient>;
@@ -112,15 +110,13 @@
             Ok(self.client.contains_prefix(&full_key))
         }
 
-<<<<<<< HEAD
         fn contains_key(&mut self, key: &str) -> Result<bool, Box<dyn std::error::Error>> {
             let full_key = format!("{}{}", self.prefix, key);
             Ok(self.client.contains_key(&full_key))
-=======
+
         fn is_upload_in_progress(&mut self, key: &str) -> Result<bool, Box<dyn std::error::Error>> {
             let full_key = format!("{}{}", self.prefix, key);
             Ok(self.client.is_upload_in_progress(&full_key))
->>>>>>> e37c7a4a
         }
     }
 }
@@ -246,7 +242,6 @@
             .map_err(|e| Box::new(e) as Box<dyn std::error::Error>)
         }
 
-<<<<<<< HEAD
         fn contains_key(&mut self, key: &str) -> Result<bool, Box<dyn std::error::Error>> {
             let full_key = format!("{}{}", self.prefix, key);
             let result = tokio_block_on(self.sdk_client.head_object().bucket(&self.bucket).key(full_key).send());
@@ -260,7 +255,7 @@
                     err => Err(Box::new(err) as Box<dyn std::error::Error>),
                 },
             }
-=======
+
         fn is_upload_in_progress(&mut self, key: &str) -> Result<bool, Box<dyn std::error::Error>> {
             let full_key = format!("{}{}", self.prefix, key);
             tokio_block_on(
@@ -272,7 +267,6 @@
             )
             .map(|output| output.uploads().map_or(0, |u| u.len()) > 0)
             .map_err(|e| Box::new(e) as Box<dyn std::error::Error>)
->>>>>>> e37c7a4a
         }
     }
 }
