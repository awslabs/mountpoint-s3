# CRT Submodules

Mountpoint for Amazon S3 imports the required [AWS Common Runtime (CRT)](https://docs.aws.amazon.com/sdkref/latest/guide/common-runtime.html) libraries through git submodules, located under the `mountpoint-s3-crt-sys/crt` directory.

## Update Submodules

The CRT submodules can be updated by following these steps:

1. Update every submodule to the latest tagged release. E.g. by running:

   ```sh
   git submodule foreach 'git fetch -q --tags && git checkout --recurse-submodules `git tag -l --sort=-v:refname | head -1`'
   ```

2. Review the commit history, in particular for `aws-c-s3`, looking for changes that may affect `mountpoint-s3` (bug fixes, API changes, etc.). E.g.:

   ```sh
   git diff --submodule
   ```

<<<<<<< HEAD
   For any changes, make sure they are accounted for in the `mountpoint-s3-crt` crate.

   - Did any default behavior change?
     Do we need to document that in the rustdoc for relevant structs and methods?
   - Were there any breaking changes where we need to update our bindings to account for them?

3. Update the change log for each crate.

   - For `mountpoint-s3-crt-sys`, this should describe changes to the way we build the AWS CRT.
     For example, if we turned on an optional feature via a build flag.
     It should also mention that we updated the AWS CRT itself.
   - For `mountpoint-s3-crt`, it should mention any changes relevant to our bindings in the crate such as:
     - State that the AWS CRT was updated
     - Any new features added or bugs fixed in the crate's bindings
     - Any breaking changes to the crate's API
   - For `mountpoint-s3-client`, it should mention any changes relevant for consumers of the crate such as:
     - State that the AWS CRT was updated
     - New features or bug fixes
     - Breaking changes to APIs of the client, including any changes to defaults from this crate or AWS CRT

4. Build and test `mountpoint-s3`.

5. Stage and commit the changes:
=======
3. Check the whole project builds successfully: `cargo build`.
   This will build both Mountpoint filesystem as well as the client components.

4. Verify the compressed size of the `mountpoint-s3-crt-sys` crate does not exceed the crates.io limit of 10MiB.

   ```
   cargo package -p mountpoint-s3-crt-sys --no-verify --allow-dirty
   ```

5. Optionally run the integration tests for both `mountpoint-s3` and `mountpoint-s3-client`.
   You will need a number of AWS resources created in your account to run the integration tests.

6. Stage and commit the changes:
>>>>>>> 27bac028

   ```sh
   git add mountpoint-s3-crt-sys/crt
   git commit --signoff -m "Update CRT submodules to latest releases"
   ```

## Check Current Version

In order to check which released versions are checked out for each submodules, the following command can be used:

```sh
git submodule foreach -q 'echo $name `git describe --tags`'
```

## Crate size

As the AWS CRT project evolves, the size of the `mountpoint-s3-crt-sys` crate can grow or shrink.
We manage its C-based dependencies with Git submodules, which can include all sorts of files we don't control.

Inside the cargo manifest for that package,
you can find an `excludes` entry which lists a number of patterns for excluding files
from the compressed archive uploaded to [crates.io](https://crates.io/).
We exclude files that we know won't be used, like files within `.github/` paths or PDFs.

If the crate grows too large, we can add new patterns to this list.
You can view the files included in the archive using `cargo package -p mountpoint-s3-crt-sys --list`.<|MERGE_RESOLUTION|>--- conflicted
+++ resolved
@@ -18,7 +18,6 @@
    git diff --submodule
    ```
 
-<<<<<<< HEAD
    For any changes, make sure they are accounted for in the `mountpoint-s3-crt` crate.
 
    - Did any default behavior change?
@@ -39,24 +38,19 @@
      - New features or bug fixes
      - Breaking changes to APIs of the client, including any changes to defaults from this crate or AWS CRT
 
-4. Build and test `mountpoint-s3`.
-
-5. Stage and commit the changes:
-=======
-3. Check the whole project builds successfully: `cargo build`.
+4. Check the whole project builds successfully: `cargo build`.
    This will build both Mountpoint filesystem as well as the client components.
 
-4. Verify the compressed size of the `mountpoint-s3-crt-sys` crate does not exceed the crates.io limit of 10MiB.
+5. Verify the compressed size of the `mountpoint-s3-crt-sys` crate does not exceed the crates.io limit of 10MiB.
 
    ```
    cargo package -p mountpoint-s3-crt-sys --no-verify --allow-dirty
    ```
 
-5. Optionally run the integration tests for both `mountpoint-s3` and `mountpoint-s3-client`.
+6. Optionally run the integration tests for both `mountpoint-s3` and `mountpoint-s3-client`.
    You will need a number of AWS resources created in your account to run the integration tests.
 
-6. Stage and commit the changes:
->>>>>>> 27bac028
+7. Stage and commit the changes:
 
    ```sh
    git add mountpoint-s3-crt-sys/crt
