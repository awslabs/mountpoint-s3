## Unreleased

<<<<<<< HEAD
### Other Changes
* Add support for overriding the number of threads used by the Event Loop.
  ([#1240](https://github.com/awslabs/mountpoint-s3/pull/1240/)
=======
### Other changes

- The ECS credentials provider now performs retries in the event of some failures. ([awslabs/aws-c-auth#259][https://github.com/awslabs/aws-c-auth/pull/259/])
>>>>>>> 814c5c70

## v0.12.0 (January 20, 2025)

### Breaking changes

* `get_object` method now waits for the response headers before returning and may report errors earlier.
  Moreover, its return type on success has been renamed to `GetObjectResponse` (was `GetObjectRequest`).
  ([#1171](https://github.com/awslabs/mountpoint-s3/pull/1171))
* `get_object` method now requires a `GetObjectParams` parameter.
  Two of the existing parameters, `range` and `if_match` have been moved to `GetObjectParams`.
  ([#1121](https://github.com/awslabs/mountpoint-s3/pull/1121))
* `increment_read_window` and `read_window_end_offset` methods have been removed from `GetObjectResponse`.
  `ClientBackpressureHandle` can be used to interact with flow-control window instead, it can be retrieved from `backpressure_handle` method.
  ([#1200](https://github.com/awslabs/mountpoint-s3/pull/1200))
* `head_object` method now requires a `HeadObjectParams` parameter.
  The structure itself is not required to specify anything to achieve the existing behavior.
  ([#1083](https://github.com/awslabs/mountpoint-s3/pull/1083))
* `HeadObjectResult` no longer contains an `ObjectInfo` struct.
  Instead, it returns the object attributes as individual fields on the `HeadObjectResult`.
  The entity tag field has also changed and is now of type `ETag` rather than `String`.
  ([#1058](https://github.com/awslabs/mountpoint-s3/pull/1058))
* `HeadObjectResult` no longer provides the bucket and key used in the original request.
  ([#1058](https://github.com/awslabs/mountpoint-s3/pull/1058))
* Both `ObjectInfo` and `ChecksumAlgorithm` structs are now marked `non_exhaustive`, to indicate that new fields may be added in the future.
  `ChecksumAlgorithm` no longer implements `Copy`.
  ([#1086](https://github.com/awslabs/mountpoint-s3/pull/1086))
* `put_object` method now waits for the `CreateMultipartUpload` request to complete before returning and may report errors earlier.
  ([#1192](https://github.com/awslabs/mountpoint-s3/pull/1192))

### Other changes

* Add support for custom telemetry handlers.
  ([#1080](https://github.com/awslabs/mountpoint-s3/pull/1080))
* Add support for source buckets with dots in the name in `copy_object`.
  ([#1228](https://github.com/awslabs/mountpoint-s3/pull/1228))
* Add support for object metadata in GET requests.
  ([#1065](https://github.com/awslabs/mountpoint-s3/pull/1065))
* `HeadObjectResult` now includes the server-side encryption settings used when storing the object.
  ([#1143](https://github.com/awslabs/mountpoint-s3/pull/1143))
* Add parameter to request checksum information as part of a `HeadObject` request.
  If specified, the result should contain the checksum for the object if available in the S3 response.
  ([#1083](https://github.com/awslabs/mountpoint-s3/pull/1083))
* Add parameter to request checksum information as part of a `GetObject` request.
  If specified, calling `get_object_checksum` on `GetObjectRequest` will return the checksum information.
  ([#1123](https://github.com/awslabs/mountpoint-s3/pull/1123))
* Expose checksum algorithm in `ListObjectsResult`'s `ObjectInfo` struct.
  ([#1086](https://github.com/awslabs/mountpoint-s3/pull/1086),
  [#1093](https://github.com/awslabs/mountpoint-s3/pull/1093))
* `ChecksumAlgorithm` has a new variant `Unknown(String)`,
  to accomodate algorithms not recognized by the client should they be added in future.
  ([#1086](https://github.com/awslabs/mountpoint-s3/pull/1086))
* Allow to specify any of the supported checksum algorithms when uploading objects with `put_object_single`.
  ([#1157](https://github.com/awslabs/mountpoint-s3/pull/1157))
* Amazon S3 introduces support for AWS Dedicated Local Zones.
  ([awslabs/aws-c-s3#465](https://github.com/awslabs/aws-c-s3/pull/465))


## v0.11.0 (October 17, 2024)

### Breaking changes

* No breaking changes.

### Other changes

* Add support for copy object operation. ([#1052](https://github.com/awslabs/mountpoint-s3/pull/1052))
* Introduce a new API (`put_object_single`) to perform single PutObject requests rather than multi-part uploads. ([#1046](https://github.com/awslabs/mountpoint-s3/pull/1046))
* Return the new object ETag after a successful PUT request. ([#1057](https://github.com/awslabs/mountpoint-s3/pull/1057))
* Add support for custom headers in PUT requests. ([#1059](https://github.com/awslabs/mountpoint-s3/pull/1059))
* Add support for writing object metadata in PUT requests. ([#1062](https://github.com/awslabs/mountpoint-s3/pull/1062))
* Address a threading issue in the s2n-tls library that could result in premature cleanup and `NULL pointer` errors. ([aws/s2n-tls#4584](https://github.com/aws/s2n-tls/pull/4584))
* Inaccurate reporting of `s3.client.buffer_pool.primary_allocated` CRT statistic is fixed. ([awslabs/aws-c-s3#453](https://github.com/awslabs/aws-c-s3/pull/453))
* Expose `s3.client.buffer_pool.forced_used` metric which account for buffer allocations that could exceed memory limit in the CRT buffer pool. ([#1025](https://github.com/awslabs/mountpoint-s3/pull/1025))
* The `400 RequestTimeout` error is now treated as retryable. ([awslabs/aws-c-s3#457](https://github.com/awslabs/aws-c-s3/pull/457))

## v0.10.0 (September 12, 2024)

### Breaking changes

* When using GetObject with backpressure enabled, an error will be returned when there is not enough read window instead of blocking. ([#971](https://github.com/awslabs/mountpoint-s3/pull/971))

### Other changes

* Allow querying initial read window size and read window end offset for backpressure GetObject. ([#971](https://github.com/awslabs/mountpoint-s3/pull/971))
* Fix an issue where `credential_process` field would not be picked up correctly when using `source_profile` or `--profile <AWS_PROFILE>`. ([awslabs/aws-c-auth#245](https://github.com/awslabs/aws-c-auth/pull/245))
* Update CacheCredentialsProvider Refresh Time to 5 Minutes before Expiry. ([awslabs/aws-c-auth#247](https://github.com/awslabs/aws-c-auth/pull/247))
* Allow specifying a list of network interfaces to be used by an S3 client. ([#943](https://github.com/awslabs/mountpoint-s3/pull/943))

## v0.9.0 (June 26, 2024)

* Adds support for `AWS_ENDPOINT_URL` environment variable. ([#895](https://github.com/awslabs/mountpoint-s3/pull/895))
* Support backpressure for GetObject request ([#889](https://github.com/awslabs/mountpoint-s3/pull/889))
* Fix an issue where mountpoint-s3-client could interpret a HTTP 206 Partial success response as an error ([#917](https://github.com/awslabs/mountpoint-s3/pull/917))
* Introduce a new trait `ProvideErrorMetadata` to provide additional information for error reporting ([#882](https://github.com/awslabs/mountpoint-s3/pull/882))
* Improve overall performance by not creating a new rule engine for every endpoint resolution ([#860](https://github.com/awslabs/mountpoint-s3/pull/860))
* Adopt polling API for uploading data in PutObject requests ([#874](https://github.com/awslabs/mountpoint-s3/pull/874))

### Breaking changes

* The `trailing_checksums` field of `PutObjectParams` is now an enum, with a new `ReviewOnly` option that allows disabling sending additional checksum headers to S3 while still computing them for use by `UploadReview` callbacks. ([#849](https://github.com/awslabs/mountpoint-s3/pull/849))

### Other changes

* No other changes.

## v0.8.1 (April 10, 2024)

### Breaking changes

* No breaking changes.

### Other changes

* The maximum number of attempts for S3 requests can now be configured with the `S3ClientConfig::max_attempts` method or the `AWS_MAX_ATTEMPTS` environment variable. ([#830](https://github.com/awslabs/mountpoint-s3/pull/830))
* Return server-side encryption headers in `PutObjectResult`. ([#745](https://github.com/awslabs/mountpoint-s3/pull/745))
* Add support for AES256 server-side encryption (SSE-S3). ([#827](https://github.com/awslabs/mountpoint-s3/pull/827))
* Expose memory consumption metrics for the CRT buffer pool (`s3.client.buffer_pool.*`). ([#820](https://github.com/awslabs/mountpoint-s3/pull/820))
* Adopt new async write API for PutObject requests ([#832](https://github.com/awslabs/mountpoint-s3/pull/832))

## v0.8.0 (March 8, 2024)

### Breaking changes

* S3 requests are now canceled when dropped. As part of this change, there is a new `S3RequestError::RequestCanceled` enum variant. ([#794](https://github.com/awslabs/mountpoint-s3/pull/794))

### Other changes

* Added new metrics to track number of known S3 endpoint IPs. ([#778](https://github.com/awslabs/mountpoint-s3/pull/778))
* Request IDs are now logged for meta request failures. ([#790](https://github.com/awslabs/mountpoint-s3/pull/790))

## v0.7.0 (February 12, 2023)

### Breaking changes

* The `mock_client` module is no longer enabled by default, and is now available by enabling the `mock` feature for this crate. ([#723](https://github.com/awslabs/mountpoint-s3/pull/723))

### Other changes

* Introduced a new `ThroughputMockClient` that simulates a target network throughput from an in-memory mock S3 client. This client requires the `mock` feature flag. ([#723](https://github.com/awslabs/mountpoint-s3/pull/723))
* Updated some of the dependencies that aim to clean up our dependency closure. It includes the update of built dependency which fixes a vulnerability in libgit2-sys. ([#731](https://github.com/awslabs/mountpoint-s3/pull/731))

## v0.6.2 (January 18, 2024)

### Breaking changes

* No breaking changes.

### Other changes

* Individual S3 requests made as part of meta requests are no longer logged at WARN, only DEBUG. For those log entries, the CRT error is now output to the logs. ([#669](https://github.com/awslabs/mountpoint-s3/pull/669))
* Client user-agent now includes `-dirty` suffix to indicate when the client was built with uncommitted changes. ([#678](https://github.com/awslabs/mountpoint-s3/pull/678))


## v0.6.1 (December 1, 2023)

### Breaking changes

* No breaking changes.

### Other changes

* Consume CRT bug fix for an issue where a large number of requests to S3 Express directory buckets could end up stuck waiting for initial S3 Express session to be created ([awslabs/aws-c-s3#384](https://github.com/awslabs/aws-c-s3/pull/384))

## v0.6.0 (November 28, 2023)

### Breaking changes

* No breaking changes.

### Other changes

* Endpoint resolver now supports resolving S3 Express One Zone endpoints and the new `SigV4Express` signing algorithm will be used for S3 Express One Zone buckets ([#642](https://github.com/awslabs/mountpoint-s3/pull/642))

## v0.5.0 (November 21, 2023)

### Breaking changes

* The `user_agent_prefix` string field of `S3ClientConfig` has been replaced with a new `user_agent` field of type `UserAgent` to allow more flexible construction of user agent headers that fit the pattern of AWS SDKs ([#608](https://github.com/awslabs/mountpoint-s3/pull/608))

### Other changes

* Request tracing spans are now created with a unique target to allow them to be filtered out ([#615](https://github.com/awslabs/mountpoint-s3/pull/615))
* Added `InstanceInfo`, a higher-level IMDS client that can retrieve metadata about an EC2 instance ([#608](https://github.com/awslabs/mountpoint-s3/pull/608))
* `ETag`s can now be unwrapped with `into_inner()`, and now implement `Hash` and `Eq` ([#589](https://github.com/awslabs/mountpoint-s3/pull/589), [#593](https://github.com/awslabs/mountpoint-s3/pull/593))
* The `MockClient` now supports counting the number of requests performed, for use in tests that need to make assertions about requests ([#567](https://github.com/awslabs/mountpoint-s3/pull/567))

## v0.4.0 (September 26, 2023)

### Breaking changes

* The crate has been reorganized to avoid exposing every type at the top level. See the [crate documentation](https://docs.rs/mountpoint-s3-client/) for more details. ([#511](https://github.com/awslabs/mountpoint-s3/pull/511))
* Some errors, notably `403 Forbidden`, that were previously handled by individual requests are now handled by shared logic, and may be returned differently ([#413](https://github.com/awslabs/mountpoint-s3/pull/413))
* `ListObjectsResult` no longer includes the `bucket` field ([#470](https://github.com/awslabs/mountpoint-s3/pull/470))

### Other changes

* `list_objects` and `head_object` results now include the storage class and restore status of an object if available ([#406](https://github.com/awslabs/mountpoint-s3/pull/406), [#467](https://github.com/awslabs/mountpoint-s3/pull/467))
* `put_object` now supports configuring trailing checksums ([#320](https://github.com/awslabs/mountpoint-s3/pull/320))
* A new `review_and_complete` method on `PutObjectRequest` can be used to inspect the parts of a multi-part upload before completing it ([#367](https://github.com/awslabs/mountpoint-s3/pull/367))

## v0.3.0 (June 20, 2023)

Breaking changes:

* Use CRT's new asynchronous streaming APIs for `put_object` requests ([#282](https://github.com/awslabs/mountpoint-s3/pull/298), [#295](https://github.com/awslabs/mountpoint-s3/pull/295)). This change modifies the `put_object` API.

Other changes:

* Avoid using CRT auto-ranged-get infrastructure for small requests ([#285](https://github.com/awslabs/mountpoint-s3/pull/285))
* Add `NoSuchBucket` error for `head_object` requests ([#273](https://github.com/awslabs/mountpoint-s3/pull/273))
* Fix a bug in computing time-to-first-byte for per-request telemetry ([#275](https://github.com/awslabs/mountpoint-s3/pull/275))

## v0.2.2 (May 31, 2023)

* Fix a build failure when consuming this crate from outside a Git repository ([(#269](https://github.com/awslabs/mountpoint-s3/pull/269))
* Include `mountpoint-s3-client` version in `User-agent` strings ([#266](https://github.com/awslabs/mountpoint-s3/pull/266))
* Integrate per-request telemetry for S3 requests ([#261](https://github.com/awslabs/mountpoint-s3/pull/261))

## v0.2.1 (May 26, 2023)

Initial release.<|MERGE_RESOLUTION|>--- conflicted
+++ resolved
@@ -1,14 +1,10 @@
 ## Unreleased
 
-<<<<<<< HEAD
 ### Other Changes
+
 * Add support for overriding the number of threads used by the Event Loop.
   ([#1240](https://github.com/awslabs/mountpoint-s3/pull/1240/)
-=======
-### Other changes
-
-- The ECS credentials provider now performs retries in the event of some failures. ([awslabs/aws-c-auth#259][https://github.com/awslabs/aws-c-auth/pull/259/])
->>>>>>> 814c5c70
+* The ECS credentials provider now performs retries in the event of some failures. ([awslabs/aws-c-auth#259][https://github.com/awslabs/aws-c-auth/pull/259/])
 
 ## v0.12.0 (January 20, 2025)
 
