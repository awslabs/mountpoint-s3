--- conflicted
+++ resolved
@@ -140,8 +140,8 @@
                         break;
                     }
 
-                    // Force incrementing window regardless of available memory when at minimum window size.
                     if self.preferred_read_window_size <= self.min_read_window_size {
+                        // Force incrementing window regardless of available memory when at minimum window size.
                         self.mem_limiter.reserve(BufferArea::Prefetch, to_increase as u64);
                         self.increment_read_window(to_increase).await;
                         break;
@@ -167,14 +167,7 @@
         let next_window_end_offset = prev_window_end_offset + len as u64;
         trace!(
             next_read_offset = self.next_read_offset,
-<<<<<<< HEAD
-            prev_window_end_offset,
-            next_window_end_offset,
-            len,
-            "incrementing read window",
-=======
             prev_window_end_offset, next_window_end_offset, len, "incrementing read window",
->>>>>>> 02aa5f1a
         );
 
         // This should not block since the channel is unbounded
