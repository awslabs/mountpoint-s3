[package]
name = "mountpoint-s3-fs"
# See `/doc/PUBLISHING_CRATES.md` to read how to publish new versions.
<<<<<<< HEAD
version = "0.5.0"
edition = "2021"
=======
version = "0.8.1"
edition = "2024"
>>>>>>> 02aa5f1a
license = "Apache-2.0"
repository = "https://github.com/awslabs/mountpoint-s3"
description = "Mountpoint S3 main library"

[dependencies]
mountpoint-s3-fuser = { path = "../mountpoint-s3-fuser", version = "0.1.1", features = ["abi-7-28", "libfuse"] }
mountpoint-s3-client = { path = "../mountpoint-s3-client", version = "0.19.2" }

anyhow = { version = "1.0.100", features = ["backtrace"] }
async-channel = "2.5.0"
async-lock = "3.4.1"
async-stream = "0.3.6"
async-trait = "0.1.89"
base64ct = "1.8.0"
bincode = { version = "2.0.1", features = ["std"] }
bitflags = "2.9.4"
bytes = { version = "1.10.1", features = ["serde"] }
clap = { version = "4.5.48", features = ["derive"] }
const_format = "0.2.34"
crc32c = "0.6.8"
csv = { version = "1.3.1", optional = true }
ctrlc = { version = "3.5.0", features = ["termination"] }
dashmap = "6.1.0"
futures = "0.3.31"
hdrhistogram = { version = "7.5.4", default-features = false }
hex = "0.4.3"
humansize = "2.1.3"
libc = "0.2.176"
linked-hash-map = "0.5.6"
metrics = "0.24.2"
nix = { version = "0.30.1", default-features = false, features = ["fs", "process", "signal", "user"] }
rand = "0.9.2"
regex = "1.11.3"
rusqlite = { version = "0.37.0", features = ["bundled"], optional = true }
serde = { version = "1.0.228", features = ["derive"] }
serde_json = "1.0.145"
sha2 = "0.10.9"
signal-hook = "0.3.18"
supports-color = "3.0.2"
sysinfo = "0.37.2"
syslog = "7.0.0"
tempfile = "3.23.0"
thiserror = "2.0.17"
time = { version = "0.3.44", features = ["macros", "formatting", "serde-well-known"] }
tracing = { version = "0.1.41", features = ["log"] }
tracing-log = "0.2.0"
tracing-subscriber = { version = "0.3.20", features = ["env-filter"] }
opentelemetry = { version = "0.31.0", features = ["metrics"], optional = true }
opentelemetry_sdk = { version = "0.31.0", features = ["metrics", "rt-tokio", "spec_unstable_metrics_views"], optional = true }
opentelemetry-otlp = { version = "0.31.0", features = ["metrics", "http-proto"], optional = true }

[target.'cfg(target_os = "linux")'.dependencies]
procfs = { version = "0.18.0", default-features = false }

[dev-dependencies]
mountpoint-s3-client = { path = "../mountpoint-s3-client", features = ["mock"] }

assert_cmd = "2.0.17"
assert_fs = "1.1.3"
aws-config = "1.8.7"
aws-credential-types = "1.2.7"
aws-sdk-s3 = "1.107.0"
criterion = { version = "0.7.0", features = ["async", "async_futures"] }
ctor = "0.5.0"
filetime = "0.2.26"
futures = { version = "0.3.31", features = ["thread-pool"] }
opentelemetry_sdk = { version = "0.31.0", features = ["testing"] }
predicates = "3.1.3"
proptest = "1.8.0"
proptest-derive = "0.6.0"
rand_chacha = "0.9.0"
serial_test = "3.2.0"
sha2 = "0.10.9"
shuttle = { version = "0.8.1" }
syscalls = {version = "0.7.0", default-features = false}
test-case = "3.3.1"
tokio = { version = "1.47.1", features = ["rt", "macros"] }
walkdir = "2.5.0"
wiremock = "0.6.5"

[features]
# Unreleased and/or experimental features: not enabled in the release binary and may be dropped in future
block_size = []
event_log = []
mem_limiter = []
manifest = ["csv", "rusqlite"]
otlp_integration = ["opentelemetry", "opentelemetry_sdk", "opentelemetry-otlp"]
# Features for choosing tests
fips_tests = []
fuse_tests = []
s3_tests = []
s3express_tests = []
shuttle = []
second_account_tests = []

[[example]]
name = "mount_from_config"
required-features = ["manifest", "event_log"]

[[example]]
name = "create_manifest"
required-features = ["manifest"]

[[bench]]
name = "cache_serialization"
harness = false<|MERGE_RESOLUTION|>--- conflicted
+++ resolved
@@ -1,13 +1,8 @@
 [package]
 name = "mountpoint-s3-fs"
 # See `/doc/PUBLISHING_CRATES.md` to read how to publish new versions.
-<<<<<<< HEAD
-version = "0.5.0"
-edition = "2021"
-=======
 version = "0.8.1"
 edition = "2024"
->>>>>>> 02aa5f1a
 license = "Apache-2.0"
 repository = "https://github.com/awslabs/mountpoint-s3"
 description = "Mountpoint S3 main library"
